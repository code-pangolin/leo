--- conflicted
+++ resolved
@@ -130,24 +130,16 @@
 
     ast.to_json_file_without_keys(target_path.clone(), "initial_ast.json", &["span"])?;
 
-<<<<<<< HEAD
     ast = leo_ast_passes::Importer::do_pass(
-        leo_ast_passes::Importer::new(&mut ImportParser::new(path, Default::default()), "bls12_377"),
+        leo_ast_passes::Importer::new(&mut ImportParser::new(src_path, Default::default()), "bls12_377"),
         ast.into_repr(),
     )?;
-    let imports_resolved = ast.to_json_string()?;
-
-    ast = leo_ast_passes::Canonicalizer::do_pass(leo_ast_passes::Canonicalizer::default(), ast.into_repr())?;
-    let canonicalized = ast.to_json_string()?;
-=======
-    ast = leo_ast_passes::Importer::do_pass(ast.into_repr(), &mut ImportParser::new(src_path, Default::default()))?;
 
     ast.to_json_file_without_keys(target_path.clone(), "imports_resolved_ast.json", &["span"])?;
 
-    ast = leo_ast_passes::Canonicalizer::do_pass(ast.into_repr())?;
+    ast = leo_ast_passes::Canonicalizer::do_pass(leo_ast_passes::Canonicalizer::default(), ast.into_repr())?;
 
     ast.to_json_file_without_keys(target_path.clone(), "canonicalization_ast.json", &["span"])?;
->>>>>>> d621ee72
 
     let mut ti_ast = ast.into_repr();
     ti_ast.name = "test".to_string(); // Do this to match test-framework ast
