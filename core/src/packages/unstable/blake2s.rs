// Copyright (C) 2019-2020 Aleo Systems Inc.
// This file is part of the Leo library.

// The Leo library is free software: you can redistribute it and/or modify
// it under the terms of the GNU General Public License as published by
// the Free Software Foundation, either version 3 of the License, or
// (at your option) any later version.

// The Leo library is distributed in the hope that it will be useful,
// but WITHOUT ANY WARRANTY; without even the implied warranty of
// MERCHANTABILITY or FITNESS FOR A PARTICULAR PURPOSE. See the
// GNU General Public License for more details.

// You should have received a copy of the GNU General Public License
// along with the Leo library. If not, see <https://www.gnu.org/licenses/>.

use crate::{CoreCircuit, CoreCircuitError, Value};

use leo_ast::{
    ArrayDimensions,
    Block,
    Circuit,
    CircuitMember,
    Expression,
    Function,
    FunctionInput,
    FunctionInputVariable,
    Identifier,
    IntegerType,
    PositiveNumber,
    Span,
    Statement,
    Type,
};
use snarkos_gadgets::algorithms::prf::Blake2sGadget;
use snarkos_models::{
    curves::{Field, PrimeField},
    gadgets::{
        algorithms::PRFGadget,
        r1cs::ConstraintSystem,
        utilities::{uint::UInt8, ToBytesGadget},
    },
};

pub const CORE_UNSTABLE_BLAKE2S_NAME: &str = "Blake2s";

#[derive(Clone, PartialEq, Eq)]
pub struct Blake2sCircuit {}

impl CoreCircuit for Blake2sCircuit {
    fn name() -> String {
        CORE_UNSTABLE_BLAKE2S_NAME.to_owned()
    }

    /* Blake2s circuit ast
     * circuit Blake2s {
     *     static function hash(seed: [u8; 32], message: [u8; 32]) -> [u8; 32] {
     *         // call `check_eval_gadget` in snarkOS
     *         return check_eval_gadget(seed, message)
     *     }
     */
    fn ast(circuit_name: Identifier, span: Span) -> Circuit {
        Circuit {
            circuit_name,
            members: vec![CircuitMember::CircuitFunction(Function {
                identifier: Identifier {
                    name: "hash".to_owned(),
                    span: span.clone(),
                },
                input: vec![
                    FunctionInput::Variable(FunctionInputVariable {
                        identifier: Identifier {
                            name: "seed".to_owned(),
                            span: span.clone(),
                        },
                        mutable: false,
                        type_: Type::Array(
                            Box::new(Type::IntegerType(IntegerType::U8)),
                            ArrayDimensions(vec![PositiveNumber {
                                value: 32usize.to_string(),
                                span: span.clone(),
                            }]),
                        ),
                        span: span.clone(),
                    }),
                    FunctionInput::Variable(FunctionInputVariable {
                        identifier: Identifier {
                            name: "message".to_owned(),
                            span: span.clone(),
                        },
                        mutable: false,
                        type_: Type::Array(
                            Box::new(Type::IntegerType(IntegerType::U8)),
                            ArrayDimensions(vec![PositiveNumber {
                                value: 32usize.to_string(),
                                span: span.clone(),
                            }]),
                        ),
                        span: span.clone(),
                    }),
                ],
                output: Some(Type::Array(
                    Box::new(Type::IntegerType(IntegerType::U8)),
                    ArrayDimensions(vec![PositiveNumber {
                        value: 32usize.to_string(),
                        span: span.clone(),
                    }]),
                )),
                statements: vec![Statement::Return(
                    Expression::CoreFunctionCall(
                        Self::name(),
                        vec![
                            Expression::Identifier(Identifier {
                                name: "seed".to_owned(),
                                span: span.clone(),
                            }),
                            Expression::Identifier(Identifier {
                                name: "message".to_owned(),
                                span: span.clone(),
<<<<<<< HEAD
                            }),
                        ],
                        span.clone(),
                    ),
                    span.clone(),
                )],
                span,
            })],
=======
                            },
                            mutable: false,
                            type_: Type::Array(
                                Box::new(Type::IntegerType(IntegerType::U8)),
                                ArrayDimensions(vec![PositiveNumber {
                                    value: 32usize.to_string(),
                                    span: span.clone(),
                                }]),
                            ),
                            span: span.clone(),
                        }),
                    ],
                    output: Some(Type::Array(
                        Box::new(Type::IntegerType(IntegerType::U8)),
                        ArrayDimensions(vec![PositiveNumber {
                            value: 32usize.to_string(),
                            span: span.clone(),
                        }]),
                    )),
                    block: Block {
                        statements: vec![Statement::Return(
                            Expression::CoreFunctionCall(
                                Self::name(),
                                vec![
                                    Expression::Identifier(Identifier {
                                        name: "seed".to_owned(),
                                        span: span.clone(),
                                    }),
                                    Expression::Identifier(Identifier {
                                        name: "message".to_owned(),
                                        span: span.clone(),
                                    }),
                                ],
                                span.clone(),
                            ),
                            span.clone(),
                        )],
                    },
                    span,
                },
            )],
>>>>>>> b9fb1123
        }
    }

    /// Calls the native `Blake2sGadget` on the given constraint system with the given arguments
    fn call<F: Field + PrimeField, CS: ConstraintSystem<F>>(
        mut cs: CS,
        arguments: Vec<Value>,
        span: Span,
    ) -> Result<Vec<Value>, CoreCircuitError> {
        // The blake2s check evaluation gadget has two arguments: seed and input
        let expected_length = 2usize;
        let actual_length = arguments.len();

        if expected_length != actual_length {
            return Err(CoreCircuitError::arguments_length(expected_length, actual_length, span));
        }

        let seed_value = arguments[0].to_owned();
        let input_value = arguments[1].to_owned();

        let seed = check_array_bytes(seed_value, 32, span.clone())?;
        let input = check_array_bytes(input_value, 32, span.clone())?;

        // Call blake2s gadget
        let digest =
            Blake2sGadget::check_evaluation_gadget(cs.ns(|| "blake2s hash"), &seed[..], &input[..]).map_err(|e| {
                CoreCircuitError::cannot_enforce("Blake2s check evaluation gadget".to_owned(), e, span.clone())
            })?;

        // Convert digest to bytes
        let bytes = digest
            .to_bytes(cs)
            .map_err(|e| CoreCircuitError::cannot_enforce("Vec<UInt8> ToBytes".to_owned(), e, span.clone()))?;

        let return_value = bytes.into_iter().map(Value::U8).collect();

        // Return one array digest value
        Ok(vec![Value::Array(return_value)])
    }
}

fn check_array_bytes(value: Value, size: usize, span: Span) -> Result<Vec<UInt8>, CoreCircuitError> {
    let array_value = match value {
        Value::Array(array) => array,
        value => return Err(CoreCircuitError::invalid_array(value, span)),
    };

    if size != array_value.len() {
        return Err(CoreCircuitError::array_length(size, array_value.len(), span));
    }

    let mut array_bytes = Vec::with_capacity(array_value.len());

    for value in array_value {
        let byte = match value {
            Value::U8(u8) => u8,
            value => return Err(CoreCircuitError::invalid_array_bytes(value, span)),
        };

        array_bytes.push(byte)
    }

    Ok(array_bytes)
}

#[cfg(test)]
mod tests {
    use super::*;
    use snarkos_curves::bls12_377::Fr;
    use snarkos_models::gadgets::{
        r1cs::TestConstraintSystem,
        utilities::{boolean::Boolean, uint::UInt8},
    };

    #[test]
    fn test_call_arguments_length_fail() {
        let cs = TestConstraintSystem::<Fr>::new();

        let seed = Value::Array(vec![]);
        let dummy_span = Span {
            text: "".to_string(),
            line: 0,
            start: 0,
            end: 0,
        };

        let err = Blake2sCircuit::call(cs, vec![seed], dummy_span.clone()).err();

        assert!(err.is_some());

        let expected = CoreCircuitError::arguments_length(2, 1, dummy_span);
        let actual = err.unwrap();

        assert_eq!(expected, actual);
    }

    #[test]
    fn test_array_length_fail() {
        let cs = TestConstraintSystem::<Fr>::new();

        let seed = Value::Array(vec![]);
        let input = Value::Array(vec![]);
        let dummy_span = Span {
            text: "".to_string(),
            line: 0,
            start: 0,
            end: 0,
        };

        let err = Blake2sCircuit::call(cs, vec![seed, input], dummy_span.clone()).err();

        assert!(err.is_some());

        let expected = CoreCircuitError::array_length(32, 0, dummy_span);
        let actual = err.unwrap();

        assert_eq!(expected, actual);
    }

    #[test]
    fn test_invalid_array() {
        let cs = TestConstraintSystem::<Fr>::new();

        let seed = Value::U8(UInt8::constant(0));
        let input = Value::Array(vec![]);
        let dummy_span = Span {
            text: "".to_string(),
            line: 0,
            start: 0,
            end: 0,
        };

        let err = Blake2sCircuit::call(cs, vec![seed.clone(), input], dummy_span.clone()).err();

        assert!(err.is_some());

        let expected = CoreCircuitError::invalid_array(seed, dummy_span);
        let actual = err.unwrap();

        assert_eq!(expected, actual);
    }

    #[test]
    fn test_invalid_array_bytes() {
        let cs = TestConstraintSystem::<Fr>::new();

        let invalid_byte = Value::Boolean(Boolean::Constant(true));
        let seed = Value::Array(vec![invalid_byte.clone(); 32]);
        let input = Value::Array(vec![Value::U8(UInt8::constant(0)); 32]);
        let dummy_span = Span {
            text: "".to_string(),
            line: 0,
            start: 0,
            end: 0,
        };

        let err = Blake2sCircuit::call(cs, vec![seed, input], dummy_span.clone()).err();

        assert!(err.is_some());

        let expected = CoreCircuitError::invalid_array_bytes(invalid_byte, dummy_span);
        let actual = err.unwrap();

        assert_eq!(expected, actual);
    }
}<|MERGE_RESOLUTION|>--- conflicted
+++ resolved
@@ -106,69 +106,27 @@
                         span: span.clone(),
                     }]),
                 )),
-                statements: vec![Statement::Return(
-                    Expression::CoreFunctionCall(
-                        Self::name(),
-                        vec![
-                            Expression::Identifier(Identifier {
-                                name: "seed".to_owned(),
-                                span: span.clone(),
-                            }),
-                            Expression::Identifier(Identifier {
-                                name: "message".to_owned(),
-                                span: span.clone(),
-<<<<<<< HEAD
-                            }),
-                        ],
+                block: Block {
+                    statements: vec![Statement::Return(
+                        Expression::CoreFunctionCall(
+                            Self::name(),
+                            vec![
+                                Expression::Identifier(Identifier {
+                                    name: "seed".to_owned(),
+                                    span: span.clone(),
+                                }),
+                                Expression::Identifier(Identifier {
+                                    name: "message".to_owned(),
+                                    span: span.clone(),
+                                }),
+                            ],
+                            span.clone(),
+                        ),
                         span.clone(),
-                    ),
-                    span.clone(),
-                )],
+                    )],
+                },
                 span,
             })],
-=======
-                            },
-                            mutable: false,
-                            type_: Type::Array(
-                                Box::new(Type::IntegerType(IntegerType::U8)),
-                                ArrayDimensions(vec![PositiveNumber {
-                                    value: 32usize.to_string(),
-                                    span: span.clone(),
-                                }]),
-                            ),
-                            span: span.clone(),
-                        }),
-                    ],
-                    output: Some(Type::Array(
-                        Box::new(Type::IntegerType(IntegerType::U8)),
-                        ArrayDimensions(vec![PositiveNumber {
-                            value: 32usize.to_string(),
-                            span: span.clone(),
-                        }]),
-                    )),
-                    block: Block {
-                        statements: vec![Statement::Return(
-                            Expression::CoreFunctionCall(
-                                Self::name(),
-                                vec![
-                                    Expression::Identifier(Identifier {
-                                        name: "seed".to_owned(),
-                                        span: span.clone(),
-                                    }),
-                                    Expression::Identifier(Identifier {
-                                        name: "message".to_owned(),
-                                        span: span.clone(),
-                                    }),
-                                ],
-                                span.clone(),
-                            ),
-                            span.clone(),
-                        )],
-                    },
-                    span,
-                },
-            )],
->>>>>>> b9fb1123
         }
     }
 
