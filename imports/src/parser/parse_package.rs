// Copyright (C) 2019-2021 Aleo Systems Inc.
// This file is part of the Leo library.

// The Leo library is free software: you can redistribute it and/or modify
// it under the terms of the GNU General Public License as published by
// the Free Software Foundation, either version 3 of the License, or
// (at your option) any later version.

// The Leo library is distributed in the hope that it will be useful,
// but WITHOUT ANY WARRANTY; without even the implied warranty of
// MERCHANTABILITY or FITNESS FOR A PARTICULAR PURPOSE. See the
// GNU General Public License for more details.

// You should have received a copy of the GNU General Public License
// along with the Leo library. If not, see <https://www.gnu.org/licenses/>.

use crate::ImportParser;
use leo_asg::{AsgContext, Program};
use leo_errors::{ImportError, Result, Span};

use std::{fs, fs::DirEntry, path::PathBuf};

static SOURCE_FILE_EXTENSION: &str = ".leo";
static SOURCE_DIRECTORY_NAME: &str = "src/";
static IMPORTS_DIRECTORY_NAME: &str = "imports/";

impl<'a> ImportParser<'a> {
    fn parse_package_access(
        &mut self,
        context: AsgContext<'a>,
        package: &DirEntry,
        remaining_segments: &[&str],
        span: &Span,
    ) -> Result<Program<'a>> {
        if !remaining_segments.is_empty() {
            return self.parse_package(context, package.path(), remaining_segments, span);
        }
        let program = Self::parse_import_file(package, span)?;
        let asg = leo_asg::Program::new(context, &program, self)?;

        Ok(asg)
    }

    ///
    /// Create the Leo syntax tree for an imported package.
    ///
    /// Inserts the Leo syntax tree into the `ImportParser`.
    ///
    pub(crate) fn parse_package(
        &mut self,
        context: AsgContext<'a>,
        mut path: PathBuf,
        segments: &[&str],
        span: &Span,
    ) -> Result<Program<'a>> {
        let error_path = path.clone();
        let package_name = segments[0];

        // Fetch a core package
        let core_package = package_name.eq("core");
        if core_package {
            panic!("attempted to import core package from filesystem");
        }

        // Trim path if importing from another file
        if path.is_file() {
            path.pop();
        }

        // Search for package name in local directory
        let mut source_directory = path.clone();
        source_directory.push(SOURCE_DIRECTORY_NAME);

        // Search for package name in `imports` directory
        let mut imports_directory = path.clone();
        imports_directory.pop(); // path leads to src/ folder, imports is one level below
        imports_directory.push(IMPORTS_DIRECTORY_NAME);

        // Read from local `src` directory or the current path
        if source_directory.exists() {
            path = source_directory
        }

        // Get a vector of all packages in the source directory.
        let entries = fs::read_dir(path)
            .map_err(|error| ImportError::directory_error(error, &error_path, span))?
            .collect::<Result<Vec<_>, std::io::Error>>()
            .map_err(|error| ImportError::directory_error(error, &error_path, span))?;

        // Check if the imported package name is in the source directory.
        let matched_source_entry = entries.into_iter().find(|entry| {
            entry
                .file_name()
                .into_string()
                .unwrap()
                .trim_end_matches(SOURCE_FILE_EXTENSION)
                .eq(package_name)
        });

        if imports_directory.exists() {
            // Get a vector of all packages in the imports directory.
            let entries = fs::read_dir(imports_directory)
                .map_err(|error| ImportError::directory_error(error, &error_path, span))?
                .collect::<Result<Vec<_>, std::io::Error>>()
                .map_err(|error| ImportError::directory_error(error, error_path, span))?;

            // Keeping backward compatibilty for existing packages.
            // If index_map contains key, use it or try to access directly.
            // TODO: Remove when migration is possible.
            let package_name = self
                .imports_map
                .get(package_name)
                .unwrap_or(&package_name.to_string())
                .clone();

            // Check if the imported package name is in the imports directory.
            let matched_import_entry = entries
                .into_iter()
                .find(|entry| entry.file_name().into_string().unwrap().eq(&package_name));

            // Check if the package name was found in both the source and imports directory.
            match (matched_source_entry, matched_import_entry) {
<<<<<<< HEAD
                (Some(_), Some(_)) => Err(ImportParserError::conflicting_imports(Identifier::new_with_span(
                    &package_name,
                    span.clone(),
                ))),
                (Some(source_entry), None) => self.parse_package_access(context, &source_entry, &segments[1..], span),
                (None, Some(import_entry)) => self.parse_package_access(context, &import_entry, &segments[1..], span),
                (None, None) => Err(ImportParserError::unknown_package(Identifier::new_with_span(
                    &package_name,
                    span.clone(),
                ))),
=======
                (Some(_), Some(_)) => Err(ImportError::conflicting_imports(package_name, span).into()),
                (Some(source_entry), None) => self.parse_package_access(context, &source_entry, &segments[1..], span),
                (None, Some(import_entry)) => self.parse_package_access(context, &import_entry, &segments[1..], span),
                (None, None) => Err(ImportError::unknown_package(package_name, span).into()),
>>>>>>> 235daa9e
            }
        } else {
            // Enforce local package access with no found imports directory
            match matched_source_entry {
                Some(source_entry) => self.parse_package_access(context, &source_entry, &segments[1..], span),
                None => Err(ImportError::unknown_package(package_name, span).into()),
            }
        }
    }
}<|MERGE_RESOLUTION|>--- conflicted
+++ resolved
@@ -120,23 +120,10 @@
 
             // Check if the package name was found in both the source and imports directory.
             match (matched_source_entry, matched_import_entry) {
-<<<<<<< HEAD
-                (Some(_), Some(_)) => Err(ImportParserError::conflicting_imports(Identifier::new_with_span(
-                    &package_name,
-                    span.clone(),
-                ))),
-                (Some(source_entry), None) => self.parse_package_access(context, &source_entry, &segments[1..], span),
-                (None, Some(import_entry)) => self.parse_package_access(context, &import_entry, &segments[1..], span),
-                (None, None) => Err(ImportParserError::unknown_package(Identifier::new_with_span(
-                    &package_name,
-                    span.clone(),
-                ))),
-=======
                 (Some(_), Some(_)) => Err(ImportError::conflicting_imports(package_name, span).into()),
                 (Some(source_entry), None) => self.parse_package_access(context, &source_entry, &segments[1..], span),
                 (None, Some(import_entry)) => self.parse_package_access(context, &import_entry, &segments[1..], span),
                 (None, None) => Err(ImportError::unknown_package(package_name, span).into()),
->>>>>>> 235daa9e
             }
         } else {
             // Enforce local package access with no found imports directory
