// Copyright (C) 2019-2021 Aleo Systems Inc.
// This file is part of the Leo library.

// The Leo library is free software: you can redistribute it and/or modify
// it under the terms of the GNU General Public License as published by
// the Free Software Foundation, either version 3 of the License, or
// (at your option) any later version.

// The Leo library is distributed in the hope that it will be useful,
// but WITHOUT ANY WARRANTY; without even the implied warranty of
// MERCHANTABILITY or FITNESS FOR A PARTICULAR PURPOSE. See the
// GNU General Public License for more details.

// You should have received a copy of the GNU General Public License
// along with the Leo library. If not, see <https://www.gnu.org/licenses/>.

<<<<<<< HEAD
use crate::{Expression, ExpressionNode, FromAst, InnerVariable, Node, PartialType, Scope, Statement, Type, Variable};
use leo_errors::{AsgError, Result, Span};
=======
use crate::{
    AsgConvertError, Expression, ExpressionNode, FromAst, InnerVariable, Node, PartialType, Scope, Span, Statement,
    Type, Variable,
};
>>>>>>> 09b1fddd

use std::cell::{Cell, RefCell};

#[derive(Clone)]
pub struct DefinitionStatement<'a> {
    pub parent: Cell<Option<&'a Statement<'a>>>,
    pub span: Option<Span>,
    pub variables: Vec<&'a Variable<'a>>,
    pub value: Cell<&'a Expression<'a>>,
}

impl<'a> DefinitionStatement<'a> {
    pub fn split(&self) -> Vec<(String, Self)> {
        self.variables
            .iter()
            .map(|variable| {
                (
                    variable.borrow().name.name.to_string(),
                    DefinitionStatement {
                        parent: self.parent.clone(),
                        span: self.span.clone(),
                        variables: vec![variable],
                        value: self.value.clone(),
                    },
                )
            })
            .collect()
    }
}

impl<'a> Node for DefinitionStatement<'a> {
    fn span(&self) -> Option<&Span> {
        self.span.as_ref()
    }
}

impl<'a> FromAst<'a, leo_ast::DefinitionStatement> for &'a Statement<'a> {
    fn from_ast(
        scope: &'a Scope<'a>,
        statement: &leo_ast::DefinitionStatement,
        _expected_type: Option<PartialType<'a>>,
    ) -> Result<Self> {
        let type_ = statement
            .type_
            .as_ref()
            .map(|x| scope.resolve_ast_type(x, &statement.span))
            .transpose()?;

        let value = <&Expression<'a>>::from_ast(scope, &statement.value, type_.clone().map(Into::into))?;

        if matches!(statement.declaration_type, leo_ast::Declare::Const) && !value.is_consty() {
            let var_names = statement
                .variable_names
                .iter()
                .map(ToString::to_string)
                .collect::<Vec<String>>()
                .join(" ,");

            return Err(AsgError::invalid_const_assign(var_names, &statement.span).into());
        }

        let type_ = type_.or_else(|| value.get_type());

        let mut output_types = vec![];

        let mut variables = vec![];
        if statement.variable_names.is_empty() {
            return Err(AsgError::illegal_ast_structure(
                "cannot have 0 variable names in destructuring tuple",
                &statement.span,
            )
            .into());
        }
        if statement.variable_names.len() == 1 {
            // any return type is fine
            output_types.push(type_);
        } else {
            // tuple destructure
            match type_.as_ref() {
                Some(Type::Tuple(sub_types)) if sub_types.len() == statement.variable_names.len() => {
                    output_types.extend(sub_types.clone().into_iter().map(Some).collect::<Vec<_>>());
                }
                type_ => {
                    return Err(AsgError::unexpected_type(
                        format!("{}-ary tuple", statement.variable_names.len()),
                        type_.map(|x| x.to_string()).unwrap_or_else(|| "unknown".to_string()),
                        &statement.span,
                    )
                    .into());
                }
            }
        }

        for (variable, type_) in statement.variable_names.iter().zip(output_types.into_iter()) {
            variables.push(&*scope.context.alloc_variable(RefCell::new(InnerVariable {
                id: scope.context.get_id(),
                name: variable.identifier.clone(),
                type_: type_.ok_or_else(|| AsgError::unresolved_type(&variable.identifier.name, &statement.span))?,
                mutable: variable.mutable,
                const_: false,
                declaration: crate::VariableDeclaration::Definition,
                references: vec![],
                assignments: vec![],
            })));
        }

        for variable in variables.iter() {
            let mut variables = scope.variables.borrow_mut();
            let var_name = variable.borrow().name.name.to_string();
            if variables.contains_key(&var_name) {
                return Err(AsgError::duplicate_variable_definition(var_name, &statement.span).into());
            }

            variables.insert(var_name, *variable);
        }

        let statement = scope
            .context
            .alloc_statement(Statement::Definition(DefinitionStatement {
                parent: Cell::new(None),
                span: Some(statement.span.clone()),
                variables: variables.clone(),
                value: Cell::new(value),
            }));

        for variable in variables {
            variable.borrow_mut().assignments.push(statement);
        }

        Ok(statement)
    }
}

impl<'a> Into<leo_ast::DefinitionStatement> for &DefinitionStatement<'a> {
    fn into(self) -> leo_ast::DefinitionStatement {
        assert!(!self.variables.is_empty());

        let mut variable_names = vec![];
        let mut type_ = None::<leo_ast::Type>;
        for variable in self.variables.iter() {
            let variable = variable.borrow();
            variable_names.push(leo_ast::VariableName {
                mutable: variable.mutable,
                identifier: variable.name.clone(),
                span: variable.name.span.clone(),
            });
            if type_.is_none() {
                type_ = Some((&variable.type_.clone()).into());
            }
        }

        leo_ast::DefinitionStatement {
            declaration_type: leo_ast::Declare::Let,
            variable_names,
            type_,
            value: self.value.get().into(),
            span: self.span.clone().unwrap_or_default(),
        }
    }
}<|MERGE_RESOLUTION|>--- conflicted
+++ resolved
@@ -14,15 +14,8 @@
 // You should have received a copy of the GNU General Public License
 // along with the Leo library. If not, see <https://www.gnu.org/licenses/>.
 
-<<<<<<< HEAD
 use crate::{Expression, ExpressionNode, FromAst, InnerVariable, Node, PartialType, Scope, Statement, Type, Variable};
 use leo_errors::{AsgError, Result, Span};
-=======
-use crate::{
-    AsgConvertError, Expression, ExpressionNode, FromAst, InnerVariable, Node, PartialType, Scope, Span, Statement,
-    Type, Variable,
-};
->>>>>>> 09b1fddd
 
 use std::cell::{Cell, RefCell};
 
