// Copyright (C) 2019-2022 Aleo Systems Inc.
// This file is part of the Leo library.

// The Leo library is free software: you can redistribute it and/or modify
// it under the terms of the GNU General Public License as published by
// the Free Software Foundation, either version 3 of the License, or
// (at your option) any later version.

// The Leo library is distributed in the hope that it will be useful,
// but WITHOUT ANY WARRANTY; without even the implied warranty of
// MERCHANTABILITY or FITNESS FOR A PARTICULAR PURPOSE. See the
// GNU General Public License for more details.

// You should have received a copy of the GNU General Public License
// along with the Leo library. If not, see <https://www.gnu.org/licenses/>.

use std::cell::RefCell;

use leo_ast::*;
use leo_errors::TypeCheckerError;

use crate::{Declaration, TypeChecker, VariableSymbol};

use super::type_output::TypeOutput;

impl<'a> StatementVisitor<'a> for TypeChecker<'a> {
    fn visit_return(&mut self, input: &'a ReturnStatement) {
        // we can safely unwrap all self.parent instances because
        // statements should always have some parent block
        let parent = self.parent.unwrap();

        let return_type = &self.symbol_table.borrow().lookup_fn(&parent).map(|f| f.type_);
        self.validate_ident_type(return_type);
        self.has_return = true;

        self.visit_expression(&input.expression, return_type);
    }

    fn visit_definition(&mut self, input: &'a DefinitionStatement) {
<<<<<<< HEAD
        self.validate_ident_type(&Some(input.type_));

        let output = self.visit_expression(&input.value, &Some(input.type_));

        let var = VariableSymbol {
            type_: input.type_,
            span: input.span(),
            declaration: match output {
                TypeOutput::Const(c) if input.declaration_type.is_const() => Declaration::Const(Some(c)),
                TypeOutput::Const(c) => Declaration::Mut(Some(c)),
                TypeOutput::Type(_) if input.declaration_type.is_const() => {
                    self.handler
                        .emit_err(TypeCheckerError::cannot_define_const_with_non_const(
                            input.variable_name.identifier.name,
                            input.span,
                        ));
                    Declaration::Const(None)
                }
                _ if input.declaration_type.is_const() => Declaration::Const(None),
                _ => Declaration::Mut(None),
            },
        };
        if let Err(err) = self
            .symbol_table
            .borrow_mut()
            .insert_variable(input.variable_name.identifier.name, var)
        {
            self.handler.emit_err(err);
        }
=======
        input.variable_names.iter().for_each(|v| {
            self.validate_ident_type(&Some(input.type_));

            let output = self.visit_expression(&input.value, &Some(input.type_));

            let var = VariableSymbol {
                type_: input.type_,
                span: input.span(),
                declaration: match output {
                    TypeOutput::Const(c) | TypeOutput::Lit(c) if input.declaration_type.is_const() => {
                        Declaration::Const(Some(c))
                    }
                    TypeOutput::MutType(_) if input.declaration_type.is_const() => {
                        self.handler
                            .emit_err(TypeCheckerError::cannot_define_const_with_non_const(
                                v.identifier.name,
                                input.span,
                            ));
                        Declaration::Const(None)
                    }
                    TypeOutput::Const(c) | TypeOutput::Lit(c) | TypeOutput::Mut(c) => Declaration::Mut(Some(c)),
                    TypeOutput::ConstType(_) | TypeOutput::LitType(_) | TypeOutput::MutType(_)
                        if input.declaration_type.is_const() =>
                    {
                        Declaration::Const(None)
                    }
                    _ => Declaration::Mut(None),
                },
            };

            if let Err(err) = self.symbol_table.borrow_mut().insert_variable(v.identifier.name, var) {
                self.handler.emit_err(err);
            }
        });
>>>>>>> ecf6ba47
    }

    fn visit_assign(&mut self, input: &'a AssignStatement) {
        let var_name = match input.place {
            Expression::Identifier(id) => id,
            _ => {
                self.handler
                    .emit_err(TypeCheckerError::invalid_assignment_target(input.place.span()));
                return;
            }
        };

        let var_type = if let Some(var) = self.symbol_table.borrow_mut().lookup_variable_mut(&var_name.name) {
            Some(var.type_)
        } else {
            self.handler
                .emit_err(TypeCheckerError::unknown_sym("variable", var_name.name, var_name.span));

            None
        };

        if var_type.is_some() {
            self.validate_ident_type(&var_type);
        }
    }

    fn visit_conditional(&mut self, input: &'a ConditionalStatement) {
        self.visit_expression(&input.condition, &Some(Type::Boolean));

        self.visit_block(&input.block);
        if let Some(s) = input.next.as_ref() {
            self.visit_statement(s)
        }
    }

    fn visit_iteration(&mut self, input: &'a IterationStatement) {
        let iter_type = &Some(input.type_);
        self.assert_int_type(iter_type, input.variable.span);

        self.validate_ident_type(iter_type);
        let inserted = self.symbol_table.borrow_mut().insert_variable(
            input.variable.name,
            VariableSymbol {
                type_: input.type_,
                span: input.span(),
                declaration: Declaration::Const(None),
            },
        );

        let scope_index = self.symbol_table.borrow_mut().insert_block();
        let prev_st = std::mem::take(&mut self.symbol_table);
        self.symbol_table
            .swap(prev_st.borrow().get_block_scope(scope_index).unwrap());
        self.symbol_table.borrow_mut().parent = Some(Box::new(prev_st.into_inner()));

        input.block.statements.iter().for_each(|s| self.visit_statement(s));
        // Keep the iteration scope but empty it .
        // As it will just become a block of block scopes later on.
        // Makes it easier to avoid conflicts.
        self.symbol_table.borrow_mut().variables.clear();
        self.symbol_table.borrow_mut().scopes.clear();
        self.symbol_table.borrow_mut().scope_index = 0;

        let prev_st = *self.symbol_table.borrow_mut().parent.take().unwrap();
        self.symbol_table.swap(prev_st.get_block_scope(scope_index).unwrap());
        self.symbol_table = RefCell::new(prev_st);

        if let Err(err) = inserted {
            self.handler.emit_err(err);
        } else {
            self.symbol_table.borrow_mut().variables.remove(&input.variable.name);
        }
        self.visit_expression(&input.start, iter_type);
        self.visit_expression(&input.stop, iter_type);
    }

    fn visit_console(&mut self, input: &'a ConsoleStatement) {
        match &input.function {
            ConsoleFunction::Assert(expr) => {
                self.visit_expression(expr, &Some(Type::Boolean));
            }
            ConsoleFunction::Error(_) | ConsoleFunction::Log(_) => {
                // TODO: undetermined
            }
        }
    }

    fn visit_block(&mut self, input: &'a Block) {
        // creates a new sub-scope since we are in a block.
        let scope_index = self.symbol_table.borrow_mut().insert_block();
        let prev_st = std::mem::take(&mut self.symbol_table);
        self.symbol_table
            .swap(prev_st.borrow().get_block_scope(scope_index).unwrap());
        self.symbol_table.borrow_mut().parent = Some(Box::new(prev_st.into_inner()));

        input.statements.iter().for_each(|stmt| {
            match stmt {
                Statement::Return(stmt) => self.visit_return(stmt),
                Statement::Definition(stmt) => self.visit_definition(stmt),
                Statement::Assign(stmt) => self.visit_assign(stmt),
                Statement::Conditional(stmt) => self.visit_conditional(stmt),
                Statement::Iteration(stmt) => self.visit_iteration(stmt),
                Statement::Console(stmt) => self.visit_console(stmt),
                Statement::Block(stmt) => self.visit_block(stmt),
            };
        });

        let prev_st = *self.symbol_table.borrow_mut().parent.take().unwrap();
        self.symbol_table.swap(prev_st.get_block_scope(scope_index).unwrap());
        self.symbol_table = RefCell::new(prev_st);
    }
}<|MERGE_RESOLUTION|>--- conflicted
+++ resolved
@@ -37,7 +37,6 @@
     }
 
     fn visit_definition(&mut self, input: &'a DefinitionStatement) {
-<<<<<<< HEAD
         self.validate_ident_type(&Some(input.type_));
 
         let output = self.visit_expression(&input.value, &Some(input.type_));
@@ -46,9 +45,10 @@
             type_: input.type_,
             span: input.span(),
             declaration: match output {
-                TypeOutput::Const(c) if input.declaration_type.is_const() => Declaration::Const(Some(c)),
-                TypeOutput::Const(c) => Declaration::Mut(Some(c)),
-                TypeOutput::Type(_) if input.declaration_type.is_const() => {
+                TypeOutput::Const(c) | TypeOutput::Lit(c) if input.declaration_type.is_const() => {
+                    Declaration::Const(Some(c))
+                }
+                TypeOutput::MutType(_) if input.declaration_type.is_const() => {
                     self.handler
                         .emit_err(TypeCheckerError::cannot_define_const_with_non_const(
                             input.variable_name.identifier.name,
@@ -56,53 +56,19 @@
                         ));
                     Declaration::Const(None)
                 }
-                _ if input.declaration_type.is_const() => Declaration::Const(None),
+                TypeOutput::Const(c) | TypeOutput::Lit(c) | TypeOutput::Mut(c) => Declaration::Mut(Some(c)),
+                TypeOutput::ConstType(_) | TypeOutput::LitType(_) | TypeOutput::MutType(_)
+                if input.declaration_type.is_const() =>
+                    {
+                        Declaration::Const(None)
+                    }
                 _ => Declaration::Mut(None),
             },
         };
-        if let Err(err) = self
-            .symbol_table
-            .borrow_mut()
-            .insert_variable(input.variable_name.identifier.name, var)
-        {
+
+        if let Err(err) = self.symbol_table.borrow_mut().insert_variable(input.variable_name.identifier.name, var) {
             self.handler.emit_err(err);
         }
-=======
-        input.variable_names.iter().for_each(|v| {
-            self.validate_ident_type(&Some(input.type_));
-
-            let output = self.visit_expression(&input.value, &Some(input.type_));
-
-            let var = VariableSymbol {
-                type_: input.type_,
-                span: input.span(),
-                declaration: match output {
-                    TypeOutput::Const(c) | TypeOutput::Lit(c) if input.declaration_type.is_const() => {
-                        Declaration::Const(Some(c))
-                    }
-                    TypeOutput::MutType(_) if input.declaration_type.is_const() => {
-                        self.handler
-                            .emit_err(TypeCheckerError::cannot_define_const_with_non_const(
-                                v.identifier.name,
-                                input.span,
-                            ));
-                        Declaration::Const(None)
-                    }
-                    TypeOutput::Const(c) | TypeOutput::Lit(c) | TypeOutput::Mut(c) => Declaration::Mut(Some(c)),
-                    TypeOutput::ConstType(_) | TypeOutput::LitType(_) | TypeOutput::MutType(_)
-                        if input.declaration_type.is_const() =>
-                    {
-                        Declaration::Const(None)
-                    }
-                    _ => Declaration::Mut(None),
-                },
-            };
-
-            if let Err(err) = self.symbol_table.borrow_mut().insert_variable(v.identifier.name, var) {
-                self.handler.emit_err(err);
-            }
-        });
->>>>>>> ecf6ba47
     }
 
     fn visit_assign(&mut self, input: &'a AssignStatement) {
