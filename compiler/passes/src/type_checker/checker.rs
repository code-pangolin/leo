// Copyright (C) 2019-2022 Aleo Systems Inc.
// This file is part of the Leo library.

// The Leo library is free software: you can redistribute it and/or modify
// it under the terms of the GNU General Public License as published by
// the Free Software Foundation, either version 3 of the License, or
// (at your option) any later version.

// The Leo library is distributed in the hope that it will be useful,
// but WITHOUT ANY WARRANTY; without even the implied warranty of
// MERCHANTABILITY or FITNESS FOR A PARTICULAR PURPOSE. See the
// GNU General Public License for more details.

// You should have received a copy of the GNU General Public License
// along with the Leo library. If not, see <https://www.gnu.org/licenses/>.

use std::cell::RefCell;

use indexmap::IndexSet;
use leo_ast::{IntegerType, Node, Type};
use leo_core::*;
use leo_errors::{emitter::Handler, TypeCheckerError};
use leo_span::{Span, Symbol};

use crate::{SymbolTable, TypeOutput, Value};

pub struct TypeChecker<'a> {
    pub(crate) symbol_table: RefCell<SymbolTable>,
    pub(crate) handler: &'a Handler,
    pub(crate) parent: Option<Symbol>,
    pub(crate) has_return: bool,
    pub(crate) negate: bool,
    pub(crate) account_types: IndexSet<Symbol>,
    pub(crate) algorithms_types: IndexSet<Symbol>,
}

const INT_TYPES: [Type; 10] = [
    Type::IntegerType(IntegerType::I8),
    Type::IntegerType(IntegerType::I16),
    Type::IntegerType(IntegerType::I32),
    Type::IntegerType(IntegerType::I64),
    Type::IntegerType(IntegerType::I128),
    Type::IntegerType(IntegerType::U8),
    Type::IntegerType(IntegerType::U16),
    Type::IntegerType(IntegerType::U32),
    Type::IntegerType(IntegerType::U64),
    Type::IntegerType(IntegerType::U128),
];

const MAGNITUDE_TYPES: [Type; 3] = [
    Type::IntegerType(IntegerType::U8),
    Type::IntegerType(IntegerType::U16),
    Type::IntegerType(IntegerType::U32),
];

const fn create_type_superset<const S: usize, const A: usize, const O: usize>(
    subset: [Type; S],
    additional: [Type; A],
) -> [Type; O] {
    let mut superset: [Type; O] = [Type::IntegerType(IntegerType::U8); O];
    let mut i = 0;
    while i < S {
        superset[i] = subset[i];
        i += 1;
    }
    let mut j = 0;
    while j < A {
        superset[i + j] = additional[j];
        j += 1;
    }
    superset
}

const BOOL_INT_TYPES: [Type; 11] = create_type_superset(INT_TYPES, [Type::Boolean]);

const FIELD_INT_TYPES: [Type; 11] = create_type_superset(INT_TYPES, [Type::Field]);

const FIELD_GROUP_INT_TYPES: [Type; 12] = create_type_superset(FIELD_INT_TYPES, [Type::Group]);

const FIELD_GROUP_SCALAR_INT_TYPES: [Type; 13] = create_type_superset(FIELD_GROUP_INT_TYPES, [Type::Scalar]);

const FIELD_GROUP_TYPES: [Type; 2] = [Type::Field, Type::Group];

const FIELD_SCALAR_TYPES: [Type; 2] = [Type::Field, Type::Scalar];

impl<'a> TypeChecker<'a> {
    /// Returns a new type checker given a symbol table and error handler.
    pub fn new(symbol_table: SymbolTable, handler: &'a Handler) -> Self {
        Self {
            symbol_table: RefCell::new(symbol_table),
            handler,
            parent: None,
            has_return: false,
            negate: false,
            account_types: Account::types(),
            algorithms_types: Algorithms::types(),
        }
    }

    /// Validates that an ident type is a valid one.
    pub(crate) fn validate_ident_type(&self, type_: &Option<Type>) {
        if let Some(Type::Identifier(ident)) = type_ {
            if !(self.account_types.contains(&ident.name) || self.algorithms_types.contains(&ident.name)) {
                self.handler
                    .emit_err(TypeCheckerError::invalid_built_in_type(&ident.name, ident.span()).into());
            }
        }
    }

    /// Emits an error if the two given types are not equal.
    pub(crate) fn assert_eq_types(&self, t1: Option<Type>, t2: Option<Type>, span: Span) {
        match (t1, t2) {
            (Some(t1), Some(t2)) if t1 != t2 => self
                .handler
                .emit_err(TypeCheckerError::type_should_be(t1, t2, span).into()),
            (Some(type_), None) | (None, Some(type_)) => self
                .handler
                .emit_err(TypeCheckerError::type_should_be("no type", type_, span).into()),
            _ => {}
        }
    }

<<<<<<< HEAD
    /// Returns the given type if it equals the expected type or the expected type is none.
    pub(crate) fn assert_type(
        &self,
        type_: Type,
        const_value: Option<Value>,
        expected: &Option<Type>,
        span: Span,
    ) -> TypeOutput {
=======
    /// Returns the given `actual` type and emits an error if the `expected` type does not match.
    pub(crate) fn assert_expected_option(&mut self, actual: Type, expected: &Option<Type>, span: Span) -> Type {
>>>>>>> 5b572278
        if let Some(expected) = expected {
            if &actual != expected {
                self.handler
                    .emit_err(TypeCheckerError::type_should_be(actual, expected, span).into());
            }
        }

        actual
    }

    /// Returns the given `expected` type and emits an error if the `actual` type does not match.
    /// `span` should be the location of the expected type.
    pub(crate) fn assert_expected_type(&mut self, actual: &Option<Type>, expected: Type, span: Span) -> Type {
        if let Some(actual) = actual {
            if actual != &expected {
                self.handler
                    .emit_err(TypeCheckerError::type_should_be(actual, expected, span).into());
            }
        }
<<<<<<< HEAD
        if let Some(v) = const_value {
            TypeOutput::Const(v)
        } else {
            TypeOutput::Type(type_)
        }
=======

        expected
>>>>>>> 5b572278
    }

    /// Emits an error to the error handler if the given type is not equal to any of the expected types.
    pub(crate) fn assert_one_of_types(&self, type_: &Option<Type>, expected: &[Type], span: Span) {
        if let Some(type_) = type_ {
            if !expected.iter().any(|t: &Type| t == type_) {
                self.handler.emit_err(
                    TypeCheckerError::expected_one_type_of(
                        expected.iter().map(|t| t.to_string() + ",").collect::<String>(),
                        type_,
                        span,
                    )
                    .into(),
                );
            }
        }
    }

    /// Emits an error to the handler if the given type is not a boolean or an integer.
    pub(crate) fn assert_bool_int_type(&self, type_: &Option<Type>, span: Span) {
        self.assert_one_of_types(type_, &BOOL_INT_TYPES, span)
    }

    /// Emits an error to the handler if the given type is not a field or integer.
    pub(crate) fn assert_field_int_type(&self, type_: &Option<Type>, span: Span) {
        self.assert_one_of_types(type_, &FIELD_INT_TYPES, span)
    }

    /// Emits an error to the handler if the given type is not a field or group.
    pub(crate) fn assert_field_group_type(&self, type_: &Option<Type>, span: Span) {
        self.assert_one_of_types(type_, &FIELD_GROUP_TYPES, span)
    }

    /// Emits an error to the handler if the given type is not a field, group, or integer.
    pub(crate) fn assert_field_group_int_type(&self, type_: &Option<Type>, span: Span) {
        self.assert_one_of_types(type_, &FIELD_GROUP_INT_TYPES, span)
    }

    /// Emits an error to the handler if the given type is not a field, group, scalar or integer.
    pub(crate) fn assert_field_group_scalar_int_type(&self, type_: &Option<Type>, span: Span) {
        self.assert_one_of_types(type_, &FIELD_GROUP_SCALAR_INT_TYPES, span)
    }
    /// Emits an error to the handler if the given type is not a field or scalar.
    pub(crate) fn assert_field_scalar_type(&self, type_: &Option<Type>, span: Span) {
        self.assert_one_of_types(type_, &FIELD_SCALAR_TYPES, span)
    }

    /// Emits an error to the handler if the given type is not an integer.
    pub(crate) fn assert_int_type(&self, type_: &Option<Type>, span: Span) {
        self.assert_one_of_types(type_, &INT_TYPES, span)
    }

    /// Emits an error to the handler if the given type is not a magnitude (u8, u16, u32).
    pub(crate) fn assert_magnitude_type(&self, type_: &Option<Type>, span: Span) {
        self.assert_one_of_types(type_, &MAGNITUDE_TYPES, span)
    }
}<|MERGE_RESOLUTION|>--- conflicted
+++ resolved
@@ -75,6 +75,8 @@
 
 const FIELD_INT_TYPES: [Type; 11] = create_type_superset(INT_TYPES, [Type::Field]);
 
+const ADDRESS_FIELD_SCALAR_INT_TYPES: [Type; 13] = create_type_superset(FIELD_INT_TYPES, [Type::Address, Type::Scalar]);
+
 const FIELD_GROUP_INT_TYPES: [Type; 12] = create_type_superset(FIELD_INT_TYPES, [Type::Group]);
 
 const FIELD_GROUP_SCALAR_INT_TYPES: [Type; 13] = create_type_superset(FIELD_GROUP_INT_TYPES, [Type::Scalar]);
@@ -120,48 +122,49 @@
         }
     }
 
-<<<<<<< HEAD
     /// Returns the given type if it equals the expected type or the expected type is none.
-    pub(crate) fn assert_type(
+    pub(crate) fn assert_expected_option(
         &self,
         type_: Type,
         const_value: Option<Value>,
         expected: &Option<Type>,
         span: Span,
     ) -> TypeOutput {
-=======
-    /// Returns the given `actual` type and emits an error if the `expected` type does not match.
-    pub(crate) fn assert_expected_option(&mut self, actual: Type, expected: &Option<Type>, span: Span) -> Type {
->>>>>>> 5b572278
         if let Some(expected) = expected {
-            if &actual != expected {
+            if &type_ != expected {
                 self.handler
-                    .emit_err(TypeCheckerError::type_should_be(actual, expected, span).into());
-            }
-        }
-
-        actual
-    }
-
-    /// Returns the given `expected` type and emits an error if the `actual` type does not match.
-    /// `span` should be the location of the expected type.
-    pub(crate) fn assert_expected_type(&mut self, actual: &Option<Type>, expected: Type, span: Span) -> Type {
-        if let Some(actual) = actual {
-            if actual != &expected {
-                self.handler
-                    .emit_err(TypeCheckerError::type_should_be(actual, expected, span).into());
-            }
-        }
-<<<<<<< HEAD
+                    .emit_err(TypeCheckerError::type_should_be(type_, expected, span).into());
+            }
+        }
+
         if let Some(v) = const_value {
             TypeOutput::Const(v)
         } else {
             TypeOutput::Type(type_)
         }
-=======
-
-        expected
->>>>>>> 5b572278
+    }
+
+    /// Returns the given `expected` type and emits an error if the `actual` type does not match.
+    /// `span` should be the location of the expected type.
+    pub(crate) fn assert_expected_type(
+        &self,
+        type_: &Option<Type>,
+        const_value: Option<Value>,
+        expected: Type,
+        span: Span,
+    ) -> TypeOutput {
+        if let Some(type_) = type_ {
+            if type_ != &expected {
+                self.handler
+                    .emit_err(TypeCheckerError::type_should_be(type_, expected, span).into());
+            }
+        }
+
+        if let Some(v) = const_value {
+            TypeOutput::Const(v)
+        } else {
+            TypeOutput::Type(expected)
+        }
     }
 
     /// Emits an error to the error handler if the given type is not equal to any of the expected types.
@@ -200,6 +203,11 @@
         self.assert_one_of_types(type_, &FIELD_GROUP_INT_TYPES, span)
     }
 
+    /// Emits an error to the handler if the given type is not a address, field, scalar, or integer.
+    pub(crate) fn assert_address_field_scalar_int_type(&self, type_: &Option<Type>, span: Span) {
+        self.assert_one_of_types(type_, &ADDRESS_FIELD_SCALAR_INT_TYPES, span)
+    }
+
     /// Emits an error to the handler if the given type is not a field, group, scalar or integer.
     pub(crate) fn assert_field_group_scalar_int_type(&self, type_: &Option<Type>, span: Span) {
         self.assert_one_of_types(type_, &FIELD_GROUP_SCALAR_INT_TYPES, span)
