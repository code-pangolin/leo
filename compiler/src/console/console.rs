// Copyright (C) 2019-2021 Aleo Systems Inc.
// This file is part of the Leo library.

// The Leo library is free software: you can redistribute it and/or modify
// it under the terms of the GNU General Public License as published by
// the Free Software Foundation, either version 3 of the License, or
// (at your option) any later version.

// The Leo library is distributed in the hope that it will be useful,
// but WITHOUT ANY WARRANTY; without even the implied warranty of
// MERCHANTABILITY or FITNESS FOR A PARTICULAR PURPOSE. See the
// GNU General Public License for more details.

// You should have received a copy of the GNU General Public License
// along with the Leo library. If not, see <https://www.gnu.org/licenses/>.

//! Evaluates a macro in a compiled Leo program.

<<<<<<< HEAD
use crate::{errors::ConsoleError, program::Program};
use leo_asg::{ConsoleFunction, ConsoleStatement};
use snarkvm_ir::LogLevel;

impl<'a> Program<'a> {
    pub fn evaluate_console_function_call(&mut self, console: &ConsoleStatement<'a>) -> Result<(), ConsoleError> {
=======
use crate::{program::ConstrainedProgram, statement::get_indicator_value, GroupType};
use leo_asg::{ConsoleFunction, ConsoleStatement};
use leo_errors::Result;

use snarkvm_fields::PrimeField;
use snarkvm_gadgets::boolean::Boolean;
use snarkvm_r1cs::ConstraintSystem;

impl<'a, F: PrimeField, G: GroupType<F>> ConstrainedProgram<'a, F, G> {
    pub fn evaluate_console_function_call<CS: ConstraintSystem<F>>(
        &mut self,
        cs: &mut CS,
        indicator: &Boolean,
        console: &ConsoleStatement<'a>,
    ) -> Result<()> {
>>>>>>> 866066a8
        match &console.function {
            ConsoleFunction::Assert(expression) => {
                self.evaluate_console_assert(expression.get())?;
            }
<<<<<<< HEAD
            ConsoleFunction::Debug(string) => {
                self.emit_log(LogLevel::Debug, string)?;
            }
=======
>>>>>>> 866066a8
            ConsoleFunction::Error(string) => {
                self.emit_log(LogLevel::Error, string)?;
            }
            ConsoleFunction::Log(string) => {
                self.emit_log(LogLevel::Info, string)?;
            }
        }

        Ok(())
    }
}<|MERGE_RESOLUTION|>--- conflicted
+++ resolved
@@ -16,40 +16,17 @@
 
 //! Evaluates a macro in a compiled Leo program.
 
-<<<<<<< HEAD
-use crate::{errors::ConsoleError, program::Program};
+use crate::program::Program;
 use leo_asg::{ConsoleFunction, ConsoleStatement};
+use leo_errors::Result;
 use snarkvm_ir::LogLevel;
 
 impl<'a> Program<'a> {
-    pub fn evaluate_console_function_call(&mut self, console: &ConsoleStatement<'a>) -> Result<(), ConsoleError> {
-=======
-use crate::{program::ConstrainedProgram, statement::get_indicator_value, GroupType};
-use leo_asg::{ConsoleFunction, ConsoleStatement};
-use leo_errors::Result;
-
-use snarkvm_fields::PrimeField;
-use snarkvm_gadgets::boolean::Boolean;
-use snarkvm_r1cs::ConstraintSystem;
-
-impl<'a, F: PrimeField, G: GroupType<F>> ConstrainedProgram<'a, F, G> {
-    pub fn evaluate_console_function_call<CS: ConstraintSystem<F>>(
-        &mut self,
-        cs: &mut CS,
-        indicator: &Boolean,
-        console: &ConsoleStatement<'a>,
-    ) -> Result<()> {
->>>>>>> 866066a8
+    pub fn evaluate_console_function_call(&mut self, console: &ConsoleStatement<'a>) -> Result<()> {
         match &console.function {
             ConsoleFunction::Assert(expression) => {
                 self.evaluate_console_assert(expression.get())?;
             }
-<<<<<<< HEAD
-            ConsoleFunction::Debug(string) => {
-                self.emit_log(LogLevel::Debug, string)?;
-            }
-=======
->>>>>>> 866066a8
             ConsoleFunction::Error(string) => {
                 self.emit_log(LogLevel::Error, string)?;
             }
