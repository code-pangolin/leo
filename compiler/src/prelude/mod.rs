--- conflicted
+++ resolved
@@ -18,20 +18,10 @@
 pub use blake2s::*;
 
 use crate::{errors::ExpressionError, ConstrainedValue, GroupType};
-<<<<<<< HEAD
-use leo_asg::{FunctionBody, Span};
+use leo_asg::{Function, Span};
 use snarkvm_models::{curves::PrimeField, gadgets::r1cs::ConstraintSystem};
 
-pub trait CoreCircuit<F: PrimeField, G: GroupType<F>>: Send + Sync {
-=======
-use leo_asg::{Function, Span};
-use snarkvm_models::{
-    curves::{Field, PrimeField},
-    gadgets::r1cs::ConstraintSystem,
-};
-
-pub trait CoreCircuit<'a, F: Field + PrimeField, G: GroupType<F>>: Send + Sync {
->>>>>>> b73c1461
+pub trait CoreCircuit<'a, F: PrimeField, G: GroupType<F>>: Send + Sync {
     fn call_function<CS: ConstraintSystem<F>>(
         &self,
         cs: &mut CS,
@@ -42,11 +32,7 @@
     ) -> Result<ConstrainedValue<'a, F, G>, ExpressionError>;
 }
 
-<<<<<<< HEAD
-pub fn resolve_core_circuit<F: PrimeField, G: GroupType<F>>(name: &str) -> impl CoreCircuit<F, G> {
-=======
-pub fn resolve_core_circuit<'a, F: Field + PrimeField, G: GroupType<F>>(name: &str) -> impl CoreCircuit<'a, F, G> {
->>>>>>> b73c1461
+pub fn resolve_core_circuit<'a, F: PrimeField, G: GroupType<F>>(name: &str) -> impl CoreCircuit<'a, F, G> {
     match name {
         "blake2s" => Blake2s,
         _ => unimplemented!("invalid core circuit: {}", name),
