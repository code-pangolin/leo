// Copyright (C) 2019-2021 Aleo Systems Inc.
// This file is part of the Leo library.

// The Leo library is free software: you can redistribute it and/or modify
// it under the terms of the GNU General Public License as published by
// the Free Software Foundation, either version 3 of the License, or
// (at your option) any later version.

// The Leo library is distributed in the hope that it will be useful,
// but WITHOUT ANY WARRANTY; without even the implied warranty of
// MERCHANTABILITY or FITNESS FOR A PARTICULAR PURPOSE. See the
// GNU General Public License for more details.

// You should have received a copy of the GNU General Public License
// along with the Leo library. If not, see <https://www.gnu.org/licenses/>.

//! Compiles a Leo program from a file path.
use crate::{
    constraints::{generate_constraints, generate_test_constraints},
<<<<<<< HEAD
    AstSnapshotOptions,
    CompilerOptions,
    GroupType,
    Output,
    OutputFile,
    TypeInferencePhase,
=======
    errors::CompilerError,
    AstSnapshotOptions, CompilerOptions, GroupType, Output, OutputFile, TypeInferencePhase,
>>>>>>> 09b1fddd
};
pub use leo_asg::{new_context, AsgContext as Context, AsgContext};
use leo_asg::{Asg, AsgPass, Program as AsgProgram};
use leo_ast::{Input, MainInput, Program as AstProgram};
use leo_errors::{CompilerError, Result};
use leo_input::LeoInputParser;
use leo_package::inputs::InputPairs;
use leo_parser::parse_ast;
use leo_state::verify_local_data_commitment;

use snarkvm_dpc::testnet1::{instantiated::Components, parameters::SystemParameters};
use snarkvm_fields::PrimeField;
use snarkvm_r1cs::{ConstraintSynthesizer, ConstraintSystem, SynthesisError};

use sha2::{Digest, Sha256};
use std::{
    fs,
    marker::PhantomData,
    path::{Path, PathBuf},
};

thread_local! {
    static THREAD_GLOBAL_CONTEXT: AsgContext<'static> = {
        let leaked = Box::leak(Box::new(leo_asg::new_alloc_context()));
        leo_asg::new_context(leaked)
    }
}

/// Convenience function to return a leaked thread-local global context. Should only be used for transient programs (like cli).
pub fn thread_leaked_context() -> AsgContext<'static> {
    THREAD_GLOBAL_CONTEXT.with(|f| *f)
}

/// Stores information to compile a Leo program.
#[derive(Clone)]
pub struct Compiler<'a, F: PrimeField, G: GroupType<F>> {
    program_name: String,
    main_file_path: PathBuf,
    output_directory: PathBuf,
    program: AstProgram,
    program_input: Input,
    context: AsgContext<'a>,
    asg: Option<AsgProgram<'a>>,
    options: CompilerOptions,
    ast_snapshot_options: AstSnapshotOptions,
    _engine: PhantomData<F>,
    _group: PhantomData<G>,
}

impl<'a, F: PrimeField, G: GroupType<F>> Compiler<'a, F, G> {
    ///
    /// Returns a new Leo program compiler.
    ///
    pub fn new(
        package_name: String,
        main_file_path: PathBuf,
        output_directory: PathBuf,
        context: AsgContext<'a>,
        options: Option<CompilerOptions>,
        ast_snapshot_options: Option<AstSnapshotOptions>,
    ) -> Self {
        Self {
            program_name: package_name.clone(),
            main_file_path,
            output_directory,
            program: AstProgram::new(package_name),
            program_input: Input::new(),
            asg: None,
            context,
            options: options.unwrap_or_default(),
            ast_snapshot_options: ast_snapshot_options.unwrap_or_default(),
            _engine: PhantomData,
            _group: PhantomData,
        }
    }

    ///
    /// Returns a new `Compiler` from the given main file path.
    ///
    /// Parses and stores a program from the main file path.
    /// Parses and stores all imported programs.
    /// Performs type inference checking on the program and imported programs.
    ///
    pub fn parse_program_without_input(
        package_name: String,
        main_file_path: PathBuf,
        output_directory: PathBuf,
        context: AsgContext<'a>,
        options: Option<CompilerOptions>,
        ast_snapshot_options: Option<AstSnapshotOptions>,
    ) -> Result<Self> {
        let mut compiler = Self::new(
            package_name,
            main_file_path,
            output_directory,
            context,
            options,
            ast_snapshot_options,
        );

        compiler.parse_program()?;

        Ok(compiler)
    }

    pub fn set_options(&mut self, options: CompilerOptions) {
        self.options = options;
    }

    ///
    /// Returns a new `Compiler` from the given main file path.
    ///
    /// Parses and stores program input from from the input file path and state file path
    /// Parses and stores a program from the main file path.
    /// Parses and stores all imported programs.
    /// Performs type inference checking on the program, imported programs, and program input.
    ///
    #[allow(clippy::too_many_arguments)]
    pub fn parse_program_with_input(
        package_name: String,
        main_file_path: PathBuf,
        output_directory: PathBuf,
        input_string: &str,
        input_path: &Path,
        state_string: &str,
        state_path: &Path,
        context: AsgContext<'a>,
        options: Option<CompilerOptions>,
        ast_snapshot_options: Option<AstSnapshotOptions>,
    ) -> Result<Self> {
        let mut compiler = Self::new(
            package_name,
            main_file_path,
            output_directory,
            context,
            options,
            ast_snapshot_options,
        );

        compiler.parse_input(input_string, input_path, state_string, state_path)?;

        compiler.parse_program()?;

        Ok(compiler)
    }

    ///
    /// Parses and stores program input from from the input file path and state file path
    ///
    /// Calls `set_path()` on compiler errors with the given input file path or state file path
    ///
    pub fn parse_input(
        &mut self,
        input_string: &str,
        input_path: &Path,
        state_string: &str,
        state_path: &Path,
    ) -> Result<()> {
        let input_syntax_tree = LeoInputParser::parse_file(input_string).map_err(|mut e| {
            e.set_path(
                input_path.to_str().unwrap_or_default(),
                &input_string.lines().map(|x| x.to_string()).collect::<Vec<String>>()[..],
            );

            e
        })?;
        let state_syntax_tree = LeoInputParser::parse_file(state_string).map_err(|mut e| {
            e.set_path(
                state_path.to_str().unwrap_or_default(),
                &state_string.lines().map(|x| x.to_string()).collect::<Vec<String>>()[..],
            );

            e
        })?;

        self.program_input.parse_input(input_syntax_tree).map_err(|mut e| {
            e.set_path(
                input_path.to_str().unwrap_or_default(),
                &input_string.lines().map(|x| x.to_string()).collect::<Vec<String>>()[..],
            );

            e
        })?;
        self.program_input.parse_state(state_syntax_tree).map_err(|mut e| {
            e.set_path(
                state_path.to_str().unwrap_or_default(),
                &state_string.lines().map(|x| x.to_string()).collect::<Vec<String>>()[..],
            );

            e
        })?;

        Ok(())
    }

    ///
    /// Parses and stores the main program file, constructs a syntax tree, and generates a program.
    ///
    /// Parses and stores all programs imported by the main program file.
    ///
    pub fn parse_program(&mut self) -> Result<()> {
        // Load the program file.
        let content = fs::read_to_string(&self.main_file_path)
            .map_err(|e| CompilerError::file_read_error(self.main_file_path.clone(), e))?;

        self.parse_program_from_string(&content)
    }

    ///
    /// Equivalent to parse_and_check_program but uses the given program_string instead of a main
    /// file path.
    ///
    pub fn parse_program_from_string(&mut self, program_string: &str) -> Result<()> {
        // Use the parser to construct the abstract syntax tree (ast).

        let mut ast: leo_ast::Ast = parse_ast(self.main_file_path.to_str().unwrap_or_default(), program_string)?;

        if self.ast_snapshot_options.initial {
            ast.to_json_file(self.output_directory.clone(), "initial_ast.json")?;
        }

        // Preform compiler optimization via canonicalizing AST if its enabled.
        if self.options.canonicalization_enabled {
            ast.canonicalize()?;

            if self.ast_snapshot_options.canonicalized {
                ast.to_json_file(self.output_directory.clone(), "canonicalization_ast.json")?;
            }
        }

        // Store the main program file.
        self.program = ast.into_repr();
        self.program.name = self.program_name.clone();

        tracing::debug!("Program parsing complete\n{:#?}", self.program);

        // Create a new symbol table from the program, imported_programs, and program_input.
        let asg = Asg::new(
            self.context,
            &self.program,
            &mut leo_imports::ImportParser::new(self.main_file_path.clone()),
        )?;

        if self.ast_snapshot_options.type_inferenced {
            let new_ast = TypeInferencePhase::default()
                .phase_ast(&self.program, &asg.clone().into_repr())
                .expect("Failed to produce type inference ast.");
            new_ast.to_json_file(self.output_directory.clone(), "type_inferenced_ast.json")?;
        }

        tracing::debug!("ASG generation complete");

        // Store the ASG.
        self.asg = Some(asg.into_repr());

        self.do_asg_passes()?;

        Ok(())
    }

    ///
    /// Run compiler optimization passes on the program in asg format.
    ///
    fn do_asg_passes(&mut self) -> Result<()> {
        assert!(self.asg.is_some());

        // Do constant folding.
        if self.options.constant_folding_enabled {
            let asg = self.asg.take().unwrap();
            self.asg = Some(leo_asg_passes::ConstantFolding::do_pass(asg)?);
        }

        // Do dead code elimination.
        if self.options.dead_code_elimination_enabled {
            let asg = self.asg.take().unwrap();
            self.asg = Some(leo_asg_passes::DeadCodeElimination::do_pass(asg)?);
        }

        Ok(())
    }

    ///
    /// Synthesizes the circuit with program input to verify correctness.
    ///
    pub fn compile_constraints<CS: ConstraintSystem<F>>(&self, cs: &mut CS) -> Result<Output> {
        generate_constraints::<F, G, CS>(cs, self.asg.as_ref().unwrap(), &self.program_input)
    }

    ///
    /// Synthesizes the circuit for test functions with program input.
    ///
    pub fn compile_test_constraints(self, input_pairs: InputPairs) -> Result<(u32, u32)> {
        generate_test_constraints::<F, G>(self.asg.as_ref().unwrap(), input_pairs, &self.output_directory)
    }

    ///
    /// Returns a SHA256 checksum of the program file.
    ///
    pub fn checksum(&self) -> Result<String> {
        // Read in the main file as string
        let unparsed_file = fs::read_to_string(&self.main_file_path)
            .map_err(|e| CompilerError::file_read_error(self.main_file_path.clone(), e))?;

        // Hash the file contents
        let mut hasher = Sha256::new();
        hasher.update(unparsed_file.as_bytes());
        let hash = hasher.finalize();

        Ok(hex::encode(hash))
    }

    /// TODO (howardwu): Incorporate this for real program executions and intentionally-real
    ///  test executions. Exclude it for test executions on dummy data.
    ///
    /// Verifies the input to the program.
    ///
    pub fn verify_local_data_commitment(&self, system_parameters: &SystemParameters<Components>) -> Result<bool> {
        // TODO CONVERT STATE ERROR TO LEO ERROR
        let result = verify_local_data_commitment(system_parameters, &self.program_input).unwrap();
        // .map_err(|e| SnarkVMError::new(e))?;

        Ok(result)
    }

    ///
    /// Manually sets main function input.
    ///
    /// Used for testing only.
    ///
    pub fn set_main_input(&mut self, input: MainInput) {
        self.program_input.set_main_input(input);
    }
}

impl<'a, F: PrimeField, G: GroupType<F>> ConstraintSynthesizer<F> for Compiler<'a, F, G> {
    ///
    /// Synthesizes the circuit with program input.
    ///
    fn generate_constraints<CS: ConstraintSystem<F>>(&self, cs: &mut CS) -> Result<(), SynthesisError> {
        let output_directory = self.output_directory.clone();
        let package_name = self.program_name.clone();
        // TODO WHAT TO DO HERE
        let result = self.compile_constraints(cs).map_err(|e| {
            tracing::error!("Error {}", e);
            SynthesisError::Unsatisfiable
        })?;

        // Write results to file
        let output_file = OutputFile::new(&package_name);
        output_file
            .write(&output_directory, result.to_string().as_bytes())
            .unwrap();

        Ok(())
    }
}<|MERGE_RESOLUTION|>--- conflicted
+++ resolved
@@ -17,17 +17,7 @@
 //! Compiles a Leo program from a file path.
 use crate::{
     constraints::{generate_constraints, generate_test_constraints},
-<<<<<<< HEAD
-    AstSnapshotOptions,
-    CompilerOptions,
-    GroupType,
-    Output,
-    OutputFile,
-    TypeInferencePhase,
-=======
-    errors::CompilerError,
     AstSnapshotOptions, CompilerOptions, GroupType, Output, OutputFile, TypeInferencePhase,
->>>>>>> 09b1fddd
 };
 pub use leo_asg::{new_context, AsgContext as Context, AsgContext};
 use leo_asg::{Asg, AsgPass, Program as AsgProgram};
