// Copyright (C) 2019-2021 Aleo Systems Inc.
// This file is part of the Leo library.

// The Leo library is free software: you can redistribute it and/or modify
// it under the terms of the GNU General Public License as published by
// the Free Software Foundation, either version 3 of the License, or
// (at your option) any later version.

// The Leo library is distributed in the hope that it will be useful,
// but WITHOUT ANY WARRANTY; without even the implied warranty of
// MERCHANTABILITY or FITNESS FOR A PARTICULAR PURPOSE. See the
// GNU General Public License for more details.

// You should have received a copy of the GNU General Public License
// along with the Leo library. If not, see <https://www.gnu.org/licenses/>.

//! Enforces an identifier expression in a compiled Leo program.

use crate::{errors::ExpressionError, program::ConstrainedProgram, value::ConstrainedValue, GroupType};
use leo_asg::VariableRef;

use snarkvm_models::curves::PrimeField;

impl<'a, F: PrimeField, G: GroupType<F>> ConstrainedProgram<'a, F, G> {
    /// Enforce a variable expression by getting the resolved value
    pub fn evaluate_ref(&mut self, variable_ref: &VariableRef) -> Result<ConstrainedValue<'a, F, G>, ExpressionError> {
        // Evaluate the identifier name in the current function scope
        let variable = variable_ref.variable.borrow();
<<<<<<< HEAD

        let result_value = if let Some(value) = self.get(&variable.id) {
=======
        let result_value = if let Some(value) = self.get(variable.id) {
>>>>>>> 9a14d0cd
            value.clone()
        } else {
            return Err(ExpressionError::undefined_identifier(variable.name.clone()));
            // todo: probably can be a panic here instead
        };

        Ok(result_value)
    }
}<|MERGE_RESOLUTION|>--- conflicted
+++ resolved
@@ -26,12 +26,8 @@
     pub fn evaluate_ref(&mut self, variable_ref: &VariableRef) -> Result<ConstrainedValue<'a, F, G>, ExpressionError> {
         // Evaluate the identifier name in the current function scope
         let variable = variable_ref.variable.borrow();
-<<<<<<< HEAD
 
-        let result_value = if let Some(value) = self.get(&variable.id) {
-=======
         let result_value = if let Some(value) = self.get(variable.id) {
->>>>>>> 9a14d0cd
             value.clone()
         } else {
             return Err(ExpressionError::undefined_identifier(variable.name.clone()));
