--- conflicted
+++ resolved
@@ -18,12 +18,7 @@
 use leo_compiler::{
     compiler::{thread_leaked_context, Compiler},
     group::targets::edwards_bls12::EdwardsGroupType,
-<<<<<<< HEAD
-    CompilerOptions, TheoremOptions,
-=======
-    AstSnapshotOptions,
-    CompilerOptions,
->>>>>>> e0b586a9
+    AstSnapshotOptions, CompilerOptions,
 };
 use leo_package::{
     inputs::*,
