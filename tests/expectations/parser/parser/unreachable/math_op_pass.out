--- conflicted
+++ resolved
@@ -4,19 +4,8 @@
 outputs:
   - Definition:
       declaration_type: Let
-<<<<<<< HEAD
-      variable_name: "{\"name\":\"x\",\"span\":\"{\\\"lo\\\":4,\\\"hi\\\":5}\"}"
-      type_:
-        IntegerType: U8
-=======
-      variable_names:
-        - mutable: true
-          identifier: "{\"name\":\"x\",\"span\":\"{\\\"lo\\\":4,\\\"hi\\\":5}\"}"
-          span:
-            lo: 4
-            hi: 5
-      type_: U8
->>>>>>> 6ba79076
+      variable_name: "{\"name\":\"x\",\"span\":\"{\\\"lo\\\":4,\\\"hi\\\":5}\"}"
+      type_: U8
       value:
         Binary:
           left:
@@ -32,19 +21,8 @@
         hi: 18
   - Definition:
       declaration_type: Let
-<<<<<<< HEAD
-      variable_name: "{\"name\":\"x\",\"span\":\"{\\\"lo\\\":4,\\\"hi\\\":5}\"}"
-      type_:
-        IntegerType: U8
-=======
-      variable_names:
-        - mutable: true
-          identifier: "{\"name\":\"x\",\"span\":\"{\\\"lo\\\":4,\\\"hi\\\":5}\"}"
-          span:
-            lo: 4
-            hi: 5
-      type_: U8
->>>>>>> 6ba79076
+      variable_name: "{\"name\":\"x\",\"span\":\"{\\\"lo\\\":4,\\\"hi\\\":5}\"}"
+      type_: U8
       value:
         Binary:
           left:
@@ -60,19 +38,8 @@
         hi: 18
   - Definition:
       declaration_type: Let
-<<<<<<< HEAD
-      variable_name: "{\"name\":\"x\",\"span\":\"{\\\"lo\\\":4,\\\"hi\\\":5}\"}"
-      type_:
-        IntegerType: U8
-=======
-      variable_names:
-        - mutable: true
-          identifier: "{\"name\":\"x\",\"span\":\"{\\\"lo\\\":4,\\\"hi\\\":5}\"}"
-          span:
-            lo: 4
-            hi: 5
-      type_: U8
->>>>>>> 6ba79076
+      variable_name: "{\"name\":\"x\",\"span\":\"{\\\"lo\\\":4,\\\"hi\\\":5}\"}"
+      type_: U8
       value:
         Binary:
           left:
@@ -88,19 +55,8 @@
         hi: 17
   - Definition:
       declaration_type: Let
-<<<<<<< HEAD
-      variable_name: "{\"name\":\"x\",\"span\":\"{\\\"lo\\\":4,\\\"hi\\\":5}\"}"
-      type_:
-        IntegerType: U8
-=======
-      variable_names:
-        - mutable: true
-          identifier: "{\"name\":\"x\",\"span\":\"{\\\"lo\\\":4,\\\"hi\\\":5}\"}"
-          span:
-            lo: 4
-            hi: 5
-      type_: U8
->>>>>>> 6ba79076
+      variable_name: "{\"name\":\"x\",\"span\":\"{\\\"lo\\\":4,\\\"hi\\\":5}\"}"
+      type_: U8
       value:
         Binary:
           left:
@@ -116,19 +72,8 @@
         hi: 18
   - Definition:
       declaration_type: Let
-<<<<<<< HEAD
-      variable_name: "{\"name\":\"x\",\"span\":\"{\\\"lo\\\":4,\\\"hi\\\":5}\"}"
-      type_:
-        IntegerType: U8
-=======
-      variable_names:
-        - mutable: true
-          identifier: "{\"name\":\"x\",\"span\":\"{\\\"lo\\\":4,\\\"hi\\\":5}\"}"
-          span:
-            lo: 4
-            hi: 5
-      type_: U8
->>>>>>> 6ba79076
+      variable_name: "{\"name\":\"x\",\"span\":\"{\\\"lo\\\":4,\\\"hi\\\":5}\"}"
+      type_: U8
       value:
         Binary:
           left:
@@ -144,19 +89,8 @@
         hi: 17
   - Definition:
       declaration_type: Let
-<<<<<<< HEAD
-      variable_name: "{\"name\":\"x\",\"span\":\"{\\\"lo\\\":4,\\\"hi\\\":5}\"}"
-      type_:
-        IntegerType: U8
-=======
-      variable_names:
-        - mutable: true
-          identifier: "{\"name\":\"x\",\"span\":\"{\\\"lo\\\":4,\\\"hi\\\":5}\"}"
-          span:
-            lo: 4
-            hi: 5
-      type_: U8
->>>>>>> 6ba79076
+      variable_name: "{\"name\":\"x\",\"span\":\"{\\\"lo\\\":4,\\\"hi\\\":5}\"}"
+      type_: U8
       value:
         Binary:
           left:
@@ -172,19 +106,8 @@
         hi: 18
   - Definition:
       declaration_type: Let
-<<<<<<< HEAD
-      variable_name: "{\"name\":\"x\",\"span\":\"{\\\"lo\\\":4,\\\"hi\\\":5}\"}"
-      type_:
-        IntegerType: U8
-=======
-      variable_names:
-        - mutable: true
-          identifier: "{\"name\":\"x\",\"span\":\"{\\\"lo\\\":4,\\\"hi\\\":5}\"}"
-          span:
-            lo: 4
-            hi: 5
-      type_: U8
->>>>>>> 6ba79076
+      variable_name: "{\"name\":\"x\",\"span\":\"{\\\"lo\\\":4,\\\"hi\\\":5}\"}"
+      type_: U8
       value:
         Binary:
           left:
