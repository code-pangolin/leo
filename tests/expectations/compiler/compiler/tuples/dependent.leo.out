---
namespace: Compile
expectation: Pass
outputs:
  - circuit:
      num_public_variables: 0
      num_private_variables: 2
      num_constraints: 2
      at: 401937c524c61a28b4fab76d7a1f85bb628850012af62362a0922610372faf92
      bt: cdf9a9cee4f2edf55111a95ae60bde9801080f6bde638a5c79273a39a2f9f7f5
      ct: 643d5437104296e21d906ecb15b2c96ad278f20cfc4af53b12bb6069bd853726
    output:
      - input_file: inputs/true_true.in
        output:
          registers:
            b:
              type: bool
              value: "true"
            c:
              type: bool
              value: "false"
<<<<<<< HEAD
    initial_ast: 3dfc4fd53a32a45a1c85ea86513c34e9cf5f6286208a1f77270cd3adcfb92829
    imports_resolved_ast: 3dfc4fd53a32a45a1c85ea86513c34e9cf5f6286208a1f77270cd3adcfb92829
    canonicalized_ast: 3dfc4fd53a32a45a1c85ea86513c34e9cf5f6286208a1f77270cd3adcfb92829
    type_inferenced_ast: 2986b7f45b4c33d35b5b6bd7e44a4fac4d008e9ef8ded0d1131a553a30e6884e
=======
    initial_ast: be3a0206397e9b0f95c696b4d7174ee81262e805fc787b3516b1b1a277892a4d
    imports_resolved_ast: bfeccc62c9e5153cef910f5b98ecf1b58d3ca2ef21e612f7f9ebe20887206648
    canonicalized_ast: bfeccc62c9e5153cef910f5b98ecf1b58d3ca2ef21e612f7f9ebe20887206648
    type_inferenced_ast: 8abbaab7a395c9ee099837c0f1c99c22fbbadeec35887a9a01ae4d2002335cbe
>>>>>>> a5f74195
<|MERGE_RESOLUTION|>--- conflicted
+++ resolved
@@ -19,14 +19,7 @@
             c:
               type: bool
               value: "false"
-<<<<<<< HEAD
     initial_ast: 3dfc4fd53a32a45a1c85ea86513c34e9cf5f6286208a1f77270cd3adcfb92829
-    imports_resolved_ast: 3dfc4fd53a32a45a1c85ea86513c34e9cf5f6286208a1f77270cd3adcfb92829
-    canonicalized_ast: 3dfc4fd53a32a45a1c85ea86513c34e9cf5f6286208a1f77270cd3adcfb92829
-    type_inferenced_ast: 2986b7f45b4c33d35b5b6bd7e44a4fac4d008e9ef8ded0d1131a553a30e6884e
-=======
-    initial_ast: be3a0206397e9b0f95c696b4d7174ee81262e805fc787b3516b1b1a277892a4d
-    imports_resolved_ast: bfeccc62c9e5153cef910f5b98ecf1b58d3ca2ef21e612f7f9ebe20887206648
-    canonicalized_ast: bfeccc62c9e5153cef910f5b98ecf1b58d3ca2ef21e612f7f9ebe20887206648
-    type_inferenced_ast: 8abbaab7a395c9ee099837c0f1c99c22fbbadeec35887a9a01ae4d2002335cbe
->>>>>>> a5f74195
+    imports_resolved_ast: cfd3d4fe01697d1f2e824416f90caba04914b5618263fb9b397b4fd6e257758c
+    canonicalized_ast: cfd3d4fe01697d1f2e824416f90caba04914b5618263fb9b397b4fd6e257758c
+    type_inferenced_ast: e3e153ad8f28c4eb38e3ae245a4182d1501191067fcf1c1a32d69d1bfa4f94d8