---
namespace: Compile
expectation: Pass
outputs:
  - circuit:
      num_public_variables: 0
      num_private_variables: 4
      num_constraints: 4
      at: ba65c8c85d676559099b1e0b0b0409fc2af441050591ecbbdd00319fd879f941
      bt: 89fc68aab179f6cf1f33e0e9313f7d7e73fcb89048e3bc03c14705b1686ae2bb
      ct: 210e130878aabaf46f1fe72749a263f9eb71c6a262b80f13882ed08d472c0ecd
    ir:
      - "decl f0: <0>"
      - "  store &v2, ((v0, v1), (), (), ())"
      - "  store &v4, false"
      - "  store &v5, true"
      - "  store &v6, false"
      - "  tget &v7, v3, 0"
      - "  eq &v8, v7, v4"
      - "  tget &v9, v3, 1"
      - "  eq &v10, v9, v5"
      - "  eq &v11, v10, v6"
      - "  retn (v8, v11)"
      - "decl f1: <12>"
      - "  retn [false, false, false, false, false, false, false, false, false, false, false, false, false, false, false, false, false, false, false, false, false, false, false, false, false, false, false, false, false, false, false, false, false, false, false, false, false, false, false, false, false, false, false, false, false, false, false, false, false, false, false, false, false, false, false, false, false, false, false, false, false, false, false, false, false, false, false, false, false, false, false, false, false, false, false, false, false, false, false, false, false, false, false, false, false, false, false, false, false, false, false, false, false, false, false, false, false, false, false, false, false, false, false, false, false, false, false, false, false, false, false, false, false, false, false, false, false, false, false, false, false, false, false, false, false, false, false, false, false, false, false, false, false, false, false, false, false, false, false, false, false, false, false, false, false, false, false, false, false, false, false, false, false, false, false, false, false, false, false, false, false, false, false, false, false, false, false, false, false, false, false, false, false, false, false, false, false, false, false, false, false, false, false, false, false, false, false, false, false, false, false, false, false, false, false, false, false, false, false, false, false, false, false, false, false, false, false, false, false, false, false, false, false, false, false, false, false, false, false, false, false, false, false, false, false, false, false, false, false, false, false, false, false, false, false, false, false, false, false, false, false, false, false, false, false, false, false, false, false, false, false, false, false, false, false, false]"
      - "decl f2: <13>"
      - "  retn aleo1qnr4dkkvkgfqph0vzc3y6z2eu975wnpz2925ntjccd5cfqxtyu8sta57j8"
      - "decl f3: <14>"
      - "  retn [0, 0, 0, 0, 0, 0, 0, 0, 0, 0, 0, 0, 0, 0, 0, 0, 0, 0, 0, 0, 0, 0, 0, 0, 0, 0, 0, 0, 0, 0, 0, 0]"
      - "decl f4: <15>"
      - "  retn aleo1qnr4dkkvkgfqph0vzc3y6z2eu975wnpz2925ntjccd5cfqxtyu8sta57j8"
      - "decl f5: <16>"
      - "  retn [false, false, false, false, false, false, false, false, false, false, false, false, false, false, false, false, false, false, false, false, false, false, false, false, false, false, false, false, false, false, false, false, false, false, false, false, false, false, false, false, false, false, false, false, false, false, false, false, false, false, false, false, false, false, false, false, false, false, false, false, false, false, false, false, false, false, false, false, false, false, false, false, false, false, false, false, false, false, false, false, false, false, false, false, false, false, false, false, false, false, false, false, false, false, false, false, false, false, false, false, false, false, false, false, false, false, false, false, false, false, false, false, false, false, false, false, false, false, false, false, false, false, false, false, false, false, false, false, false, false, false, false, false, false, false, false, false, false, false, false, false, false, false, false, false, false, false, false, false, false, false, false, false, false, false, false, false, false, false, false, false, false, false, false, false, false, false, false, false, false, false, false, false, false, false, false, false, false, false, false, false, false, false, false, false, false, false, false, false, false, false, false, false, false, false, false, false, false, false, false, false, false, false, false, false, false, false, false, false, false, false, false, false, false, false, false, false, false, false, false, false, false, false, false, false, false, false, false, false, false, false, false, false, false, false, false, false, false, false, false, false, false, false, false, false, false, false, false, false, false, false, false, false, false, false, false]"
      - "decl f6: <17>"
      - "  retn aleo1qnr4dkkvkgfqph0vzc3y6z2eu975wnpz2925ntjccd5cfqxtyu8sta57j8"
      - "decl f7: <18>"
      - "  retn [0, 0, 0, 0, 0, 0, 0, 0, 0, 0, 0, 0, 0, 0, 0, 0, 0, 0, 0, 0, 0, 0, 0, 0, 0, 0, 0, 0, 0, 0, 0, 0]"
      - "decl f8: <19>"
      - "  retn aleo1qnr4dkkvkgfqph0vzc3y6z2eu975wnpz2925ntjccd5cfqxtyu8sta57j8"
      - "decl f9: <20>"
      - "  retn [false]"
      - "decl f10: <21>"
      - "  retn false"
      - "decl f11: <22>"
      - "  retn [0]"
      - "decl f12: <23>"
      - "  retn false"
      - "decl f13: <24>"
      - "  retn [false]"
      - "decl f14: <25>"
      - "  retn false"
      - "decl f15: <26>"
      - "  retn [0]"
      - "decl f16: <27>"
      - "  retn false"
      - "decl f17: <28>"
      - "  retn [false, false, false, false, false, false, false, false, false, false, false, false, false, false, false, false, false, false, false, false, false, false, false, false, false, false, false, false, false, false, false, false, false, false, false, false, false, false, false, false, false, false, false, false, false, false, false, false, false, false, false, false, false, false, false, false, false, false, false, false, false, false, false, false, false, false, false, false, false, false, false, false, false, false, false, false, false, false, false, false, false, false, false, false, false, false, false, false, false, false, false, false, false, false, false, false, false, false, false, false, false, false, false, false, false, false, false, false, false, false, false, false, false, false, false, false, false, false, false, false, false, false, false, false, false, false, false, false, false, false, false, false, false, false, false, false, false, false, false, false, false, false, false, false, false, false, false, false, false, false, false, false, false, false, false, false, false, false, false, false, false, false, false, false, false, false, false, false, false, false, false, false, false, false, false, false, false, false, false, false, false, false, false, false, false, false, false, false, false, false, false, false, false, false, false, false, false, false, false, false, false, false, false, false, false, false, false, false, false, false, false, false, false, false, false, false, false, false, false, false, false, false, false, false, false, false, false, false, false, false, false, false, false, false, false, false, false, false, false, false, false, false, false, false, false, false, false, false, false, false, false, false, false]"
      - "decl f18: <29>"
      - "  retn 'a'"
      - "decl f19: <30>"
      - "  retn [0, 0, 0, 0, 0, 0, 0, 0, 0, 0, 0, 0, 0, 0, 0, 0, 0, 0, 0, 0, 0, 0, 0, 0, 0, 0, 0, 0, 0, 0, 0, 0]"
      - "decl f20: <31>"
      - "  retn 'a'"
      - "decl f21: <32>"
      - "  retn [false, false, false, false, false, false, false, false, false, false, false, false, false, false, false, false, false, false, false, false, false, false, false, false, false, false, false, false, false, false, false, false, false, false, false, false, false, false, false, false, false, false, false, false, false, false, false, false, false, false, false, false, false, false, false, false, false, false, false, false, false, false, false, false, false, false, false, false, false, false, false, false, false, false, false, false, false, false, false, false, false, false, false, false, false, false, false, false, false, false, false, false, false, false, false, false, false, false, false, false, false, false, false, false, false, false, false, false, false, false, false, false, false, false, false, false, false, false, false, false, false, false, false, false, false, false, false, false, false, false, false, false, false, false, false, false, false, false, false, false, false, false, false, false, false, false, false, false, false, false, false, false, false, false, false, false, false, false, false, false, false, false, false, false, false, false, false, false, false, false, false, false, false, false, false, false, false, false, false, false, false, false, false, false, false, false, false, false, false, false, false, false, false, false, false, false, false, false, false, false, false, false, false, false, false, false, false, false, false, false, false, false, false, false, false, false, false, false, false, false, false, false, false, false, false, false, false, false, false, false, false, false, false, false, false, false, false, false, false, false, false, false, false, false, false, false, false, false, false, false, false, false, false]"
      - "decl f22: <33>"
      - "  retn 'a'"
      - "decl f23: <34>"
      - "  retn [0, 0, 0, 0, 0, 0, 0, 0, 0, 0, 0, 0, 0, 0, 0, 0, 0, 0, 0, 0, 0, 0, 0, 0, 0, 0, 0, 0, 0, 0, 0, 0]"
      - "decl f24: <35>"
      - "  retn 'a'"
      - "decl f25: <36>"
      - "  retn [false, false, false, false, false, false, false, false, false, false, false, false, false, false, false, false, false, false, false, false, false, false, false, false, false, false, false, false, false, false, false, false, false, false, false, false, false, false, false, false, false, false, false, false, false, false, false, false, false, false, false, false, false, false, false, false, false, false, false, false, false, false, false, false, false, false, false, false, false, false, false, false, false, false, false, false, false, false, false, false, false, false, false, false, false, false, false, false, false, false, false, false, false, false, false, false, false, false, false, false, false, false, false, false, false, false, false, false, false, false, false, false, false, false, false, false, false, false, false, false, false, false, false, false, false, false, false, false, false, false, false, false, false, false, false, false, false, false, false, false, false, false, false, false, false, false, false, false, false, false, false, false, false, false, false, false, false, false, false, false, false, false, false, false, false, false, false, false, false, false, false, false, false, false, false, false, false, false, false, false, false, false, false, false, false, false, false, false, false, false, false, false, false, false, false, false, false, false, false, false, false, false, false, false, false, false, false, false, false, false, false, false, false, false, false, false, false, false, false, false, false, false, false, false, false, false, false, false, false, false, false, false, false, false, false, false, false, false, false, false, false, false, false, false, false, false, false, false, false, false, false, false, false]"
      - "decl f26: <37>"
      - "  retn []"
      - "decl f27: <38>"
      - "  retn [0, 0, 0, 0, 0, 0, 0, 0, 0, 0, 0, 0, 0, 0, 0, 0, 0, 0, 0, 0, 0, 0, 0, 0, 0, 0, 0, 0, 0, 0, 0, 0]"
      - "decl f28: <39>"
      - "  retn []"
      - "decl f29: <40>"
      - "  retn [false, false, false, false, false, false, false, false, false, false, false, false, false, false, false, false, false, false, false, false, false, false, false, false, false, false, false, false, false, false, false, false, false, false, false, false, false, false, false, false, false, false, false, false, false, false, false, false, false, false, false, false, false, false, false, false, false, false, false, false, false, false, false, false, false, false, false, false, false, false, false, false, false, false, false, false, false, false, false, false, false, false, false, false, false, false, false, false, false, false, false, false, false, false, false, false, false, false, false, false, false, false, false, false, false, false, false, false, false, false, false, false, false, false, false, false, false, false, false, false, false, false, false, false, false, false, false, false, false, false, false, false, false, false, false, false, false, false, false, false, false, false, false, false, false, false, false, false, false, false, false, false, false, false, false, false, false, false, false, false, false, false, false, false, false, false, false, false, false, false, false, false, false, false, false, false, false, false, false, false, false, false, false, false, false, false, false, false, false, false, false, false, false, false, false, false, false, false, false, false, false, false, false, false, false, false, false, false, false, false, false, false, false, false, false, false, false, false, false, false, false, false, false, false, false, false, false, false, false, false, false, false, false, false, false, false, false, false, false, false, false, false, false, false, false, false, false, false, false, false, false, false, false]"
      - "decl f30: <41>"
      - "  retn []"
      - "decl f31: <42>"
      - "  retn [0, 0, 0, 0, 0, 0, 0, 0, 0, 0, 0, 0, 0, 0, 0, 0, 0, 0, 0, 0, 0, 0, 0, 0, 0, 0, 0, 0, 0, 0, 0, 0]"
      - "decl f32: <43>"
      - "  retn []"
      - "decl f33: <44>"
      - "  retn [false, false, false, false, false, false, false, false, false, false, false, false, false, false, false, false, false, false, false, false, false, false, false, false, false, false, false, false, false, false, false, false, false, false, false, false, false, false, false, false, false, false, false, false, false, false, false, false, false, false, false, false, false, false, false, false, false, false, false, false, false, false, false, false, false, false, false, false, false, false, false, false, false, false, false, false, false, false, false, false, false, false, false, false, false, false, false, false, false, false, false, false, false, false, false, false, false, false, false, false, false, false, false, false, false, false, false, false, false, false, false, false, false, false, false, false, false, false, false, false, false, false, false, false, false, false, false, false, false, false, false, false, false, false, false, false, false, false, false, false, false, false, false, false, false, false, false, false, false, false, false, false, false, false, false, false, false, false, false, false, false, false, false, false, false, false, false, false, false, false, false, false, false, false, false, false, false, false, false, false, false, false, false, false, false, false, false, false, false, false, false, false, false, false, false, false, false, false, false, false, false, false, false, false, false, false, false, false, false, false, false, false, false, false, false, false, false, false, false, false, false, false, false, false, false, false, false, false, false, false, false, false, false, false, false, false, false, false, false, false, false, false, false, false, false, false, false, false, false, false, false, false, false, false, false, false, false, false, false, false, false, false, false, false, false, false, false, false, false, false, false, false, false, false, false, false, false, false, false, false, false, false, false, false, false, false, false, false, false, false, false, false, false, false, false, false, false, false, false, false, false, false, false, false, false, false, false, false, false, false, false, false, false, false, false, false, false, false, false, false, false, false, false, false, false, false, false, false, false, false, false, false, false, false, false, false, false, false, false, false, false, false, false, false, false, false, false, false, false, false, false, false, false, false, false, false, false, false, false, false, false, false, false, false, false, false, false, false, false, false, false, false, false, false, false, false, false, false, false, false, false, false, false, false, false, false, false, false, false, false, false, false, false, false, false, false, false, false, false, false, false, false, false, false, false, false, false, false, false, false, false, false, false, false, false, false, false, false, false, false, false, false, false, false, false, false, false, false, false, false, false, false, false, false, false, false, false, false, false, false, false, false, false, false, false, false, false, false, false, false, false, false, false, false, false, false, false, false, false, false, false, false, false, false, false, false, false, false, false, false, false, false, false, false, false, false, false, false, false, false, false, false, false, false, false, false, false, false, false, false, false, false, false, false, false, false, false, false, false, false, false, false, false, false, false, false]"
      - "decl f34: <45>"
      - "  retn []group"
      - "decl f35: <46>"
      - "  retn [0, 0, 0, 0, 0, 0, 0, 0, 0, 0, 0, 0, 0, 0, 0, 0, 0, 0, 0, 0, 0, 0, 0, 0, 0, 0, 0, 0, 0, 0, 0, 0, 0, 0, 0, 0, 0, 0, 0, 0, 0, 0, 0, 0, 0, 0, 0, 0, 0, 0, 0, 0, 0, 0, 0, 0, 0, 0, 0, 0, 0, 0, 0, 0]"
      - "decl f36: <47>"
      - "  retn []group"
      - "decl f37: <48>"
      - "  retn [false, false, false, false, false, false, false, false, false, false, false, false, false, false, false, false, false, false, false, false, false, false, false, false, false, false, false, false, false, false, false, false, false, false, false, false, false, false, false, false, false, false, false, false, false, false, false, false, false, false, false, false, false, false, false, false, false, false, false, false, false, false, false, false, false, false, false, false, false, false, false, false, false, false, false, false, false, false, false, false, false, false, false, false, false, false, false, false, false, false, false, false, false, false, false, false, false, false, false, false, false, false, false, false, false, false, false, false, false, false, false, false, false, false, false, false, false, false, false, false, false, false, false, false, false, false, false, false, false, false, false, false, false, false, false, false, false, false, false, false, false, false, false, false, false, false, false, false, false, false, false, false, false, false, false, false, false, false, false, false, false, false, false, false, false, false, false, false, false, false, false, false, false, false, false, false, false, false, false, false, false, false, false, false, false, false, false, false, false, false, false, false, false, false, false, false, false, false, false, false, false, false, false, false, false, false, false, false, false, false, false, false, false, false, false, false, false, false, false, false, false, false, false, false, false, false, false, false, false, false, false, false, false, false, false, false, false, false, false, false, false, false, false, false, false, false, false, false, false, false, false, false, false, false, false, false, false, false, false, false, false, false, false, false, false, false, false, false, false, false, false, false, false, false, false, false, false, false, false, false, false, false, false, false, false, false, false, false, false, false, false, false, false, false, false, false, false, false, false, false, false, false, false, false, false, false, false, false, false, false, false, false, false, false, false, false, false, false, false, false, false, false, false, false, false, false, false, false, false, false, false, false, false, false, false, false, false, false, false, false, false, false, false, false, false, false, false, false, false, false, false, false, false, false, false, false, false, false, false, false, false, false, false, false, false, false, false, false, false, false, false, false, false, false, false, false, false, false, false, false, false, false, false, false, false, false, false, false, false, false, false, false, false, false, false, false, false, false, false, false, false, false, false, false, false, false, false, false, false, false, false, false, false, false, false, false, false, false, false, false, false, false, false, false, false, false, false, false, false, false, false, false, false, false, false, false, false, false, false, false, false, false, false, false, false, false, false, false, false, false, false, false, false, false, false, false, false, false, false, false, false, false, false, false, false, false, false, false, false, false, false, false, false, false, false, false, false, false, false, false, false, false, false, false, false, false, false, false, false, false, false, false, false, false, false, false, false, false, false, false, false, false, false, false, false, false]"
      - "decl f38: <49>"
      - "  retn []group"
      - "decl f39: <50>"
      - "  retn [0, 0, 0, 0, 0, 0, 0, 0, 0, 0, 0, 0, 0, 0, 0, 0, 0, 0, 0, 0, 0, 0, 0, 0, 0, 0, 0, 0, 0, 0, 0, 0, 0, 0, 0, 0, 0, 0, 0, 0, 0, 0, 0, 0, 0, 0, 0, 0, 0, 0, 0, 0, 0, 0, 0, 0, 0, 0, 0, 0, 0, 0, 0, 0]"
      - "decl f40: <51>"
      - "  retn []group"
      - "decl f41: <52>"
      - "  retn [false, false, false, false, false, false, false, false]"
      - "decl f42: <53>"
      - "  retn 0"
      - "decl f43: <54>"
      - "  retn [0]"
      - "decl f44: <55>"
      - "  retn 0"
      - "decl f45: <56>"
      - "  retn [false, false, false, false, false, false, false, false]"
      - "decl f46: <57>"
      - "  retn 0"
      - "decl f47: <58>"
      - "  retn [0]"
      - "decl f48: <59>"
      - "  retn 0"
      - "decl f49: <60>"
      - "  retn [false, false, false, false, false, false, false, false, false, false, false, false, false, false, false, false]"
      - "decl f50: <61>"
      - "  retn 0"
      - "decl f51: <62>"
      - "  retn [0, 0]"
      - "decl f52: <63>"
      - "  retn 0"
      - "decl f53: <64>"
      - "  retn [false, false, false, false, false, false, false, false, false, false, false, false, false, false, false, false]"
      - "decl f54: <65>"
      - "  retn 0"
      - "decl f55: <66>"
      - "  retn [0, 0]"
      - "decl f56: <67>"
      - "  retn 0"
      - "decl f57: <68>"
      - "  retn [false, false, false, false, false, false, false, false, false, false, false, false, false, false, false, false, false, false, false, false, false, false, false, false, false, false, false, false, false, false, false, false]"
      - "decl f58: <69>"
      - "  retn 0"
      - "decl f59: <70>"
      - "  retn [0, 0, 0, 0]"
      - "decl f60: <71>"
      - "  retn 0"
      - "decl f61: <72>"
      - "  retn [false, false, false, false, false, false, false, false, false, false, false, false, false, false, false, false, false, false, false, false, false, false, false, false, false, false, false, false, false, false, false, false]"
      - "decl f62: <73>"
      - "  retn 0"
      - "decl f63: <74>"
      - "  retn [0, 0, 0, 0]"
      - "decl f64: <75>"
      - "  retn 0"
      - "decl f65: <76>"
      - "  retn [false, false, false, false, false, false, false, false, false, false, false, false, false, false, false, false, false, false, false, false, false, false, false, false, false, false, false, false, false, false, false, false, false, false, false, false, false, false, false, false, false, false, false, false, false, false, false, false, false, false, false, false, false, false, false, false, false, false, false, false, false, false, false, false]"
      - "decl f66: <77>"
      - "  retn 0"
      - "decl f67: <78>"
      - "  retn [0, 0, 0, 0, 0, 0, 0, 0]"
      - "decl f68: <79>"
      - "  retn 0"
      - "decl f69: <80>"
      - "  retn [false, false, false, false, false, false, false, false, false, false, false, false, false, false, false, false, false, false, false, false, false, false, false, false, false, false, false, false, false, false, false, false, false, false, false, false, false, false, false, false, false, false, false, false, false, false, false, false, false, false, false, false, false, false, false, false, false, false, false, false, false, false, false, false]"
      - "decl f70: <81>"
      - "  retn 0"
      - "decl f71: <82>"
      - "  retn [0, 0, 0, 0, 0, 0, 0, 0]"
      - "decl f72: <83>"
      - "  retn 0"
      - "decl f73: <84>"
      - "  retn [false, false, false, false, false, false, false, false, false, false, false, false, false, false, false, false, false, false, false, false, false, false, false, false, false, false, false, false, false, false, false, false, false, false, false, false, false, false, false, false, false, false, false, false, false, false, false, false, false, false, false, false, false, false, false, false, false, false, false, false, false, false, false, false, false, false, false, false, false, false, false, false, false, false, false, false, false, false, false, false, false, false, false, false, false, false, false, false, false, false, false, false, false, false, false, false, false, false, false, false, false, false, false, false, false, false, false, false, false, false, false, false, false, false, false, false, false, false, false, false, false, false, false, false, false, false, false, false]"
      - "decl f74: <85>"
      - "  retn 0"
      - "decl f75: <86>"
      - "  retn [0, 0, 0, 0, 0, 0, 0, 0, 0, 0, 0, 0, 0, 0, 0, 0]"
      - "decl f76: <87>"
      - "  retn 0"
      - "decl f77: <88>"
      - "  retn [false, false, false, false, false, false, false, false, false, false, false, false, false, false, false, false, false, false, false, false, false, false, false, false, false, false, false, false, false, false, false, false, false, false, false, false, false, false, false, false, false, false, false, false, false, false, false, false, false, false, false, false, false, false, false, false, false, false, false, false, false, false, false, false, false, false, false, false, false, false, false, false, false, false, false, false, false, false, false, false, false, false, false, false, false, false, false, false, false, false, false, false, false, false, false, false, false, false, false, false, false, false, false, false, false, false, false, false, false, false, false, false, false, false, false, false, false, false, false, false, false, false, false, false, false, false, false, false]"
      - "decl f78: <89>"
      - "  retn 0"
      - "decl f79: <90>"
      - "  retn [0, 0, 0, 0, 0, 0, 0, 0, 0, 0, 0, 0, 0, 0, 0, 0]"
      - "decl f80: <91>"
      - "  retn 0"
      - "decl f81: <92>"
      - "  retn [false, false, false, false, false, false, false, false]"
      - "decl f82: <93>"
      - "  retn 0"
      - "decl f83: <94>"
      - "  retn [0]"
      - "decl f84: <95>"
      - "  retn 0"
      - "decl f85: <96>"
      - "  retn [false, false, false, false, false, false, false, false]"
      - "decl f86: <97>"
      - "  retn 0"
      - "decl f87: <98>"
      - "  retn [0]"
      - "decl f88: <99>"
      - "  retn 0"
      - "decl f89: <100>"
      - "  retn [false, false, false, false, false, false, false, false, false, false, false, false, false, false, false, false]"
      - "decl f90: <101>"
      - "  retn 0"
      - "decl f91: <102>"
      - "  retn [0, 0]"
      - "decl f92: <103>"
      - "  retn 0"
      - "decl f93: <104>"
      - "  retn [false, false, false, false, false, false, false, false, false, false, false, false, false, false, false, false]"
      - "decl f94: <105>"
      - "  retn 0"
      - "decl f95: <106>"
      - "  retn [0, 0]"
      - "decl f96: <107>"
      - "  retn 0"
      - "decl f97: <108>"
      - "  retn [false, false, false, false, false, false, false, false, false, false, false, false, false, false, false, false, false, false, false, false, false, false, false, false, false, false, false, false, false, false, false, false]"
      - "decl f98: <109>"
      - "  retn 0"
      - "decl f99: <110>"
      - "  retn [0, 0, 0, 0]"
      - "decl f100: <111>"
      - "  retn 0"
      - "decl f101: <112>"
      - "  retn [false, false, false, false, false, false, false, false, false, false, false, false, false, false, false, false, false, false, false, false, false, false, false, false, false, false, false, false, false, false, false, false]"
      - "decl f102: <113>"
      - "  retn 0"
      - "decl f103: <114>"
      - "  retn [0, 0, 0, 0]"
      - "decl f104: <115>"
      - "  retn 0"
      - "decl f105: <116>"
      - "  retn [false, false, false, false, false, false, false, false, false, false, false, false, false, false, false, false, false, false, false, false, false, false, false, false, false, false, false, false, false, false, false, false, false, false, false, false, false, false, false, false, false, false, false, false, false, false, false, false, false, false, false, false, false, false, false, false, false, false, false, false, false, false, false, false]"
      - "decl f106: <117>"
      - "  retn 0"
      - "decl f107: <118>"
      - "  retn [0, 0, 0, 0, 0, 0, 0, 0]"
      - "decl f108: <119>"
      - "  retn 0"
      - "decl f109: <120>"
      - "  retn [false, false, false, false, false, false, false, false, false, false, false, false, false, false, false, false, false, false, false, false, false, false, false, false, false, false, false, false, false, false, false, false, false, false, false, false, false, false, false, false, false, false, false, false, false, false, false, false, false, false, false, false, false, false, false, false, false, false, false, false, false, false, false, false]"
      - "decl f110: <121>"
      - "  retn 0"
      - "decl f111: <122>"
      - "  retn [0, 0, 0, 0, 0, 0, 0, 0]"
      - "decl f112: <123>"
      - "  retn 0"
      - "decl f113: <124>"
      - "  retn [false, false, false, false, false, false, false, false, false, false, false, false, false, false, false, false, false, false, false, false, false, false, false, false, false, false, false, false, false, false, false, false, false, false, false, false, false, false, false, false, false, false, false, false, false, false, false, false, false, false, false, false, false, false, false, false, false, false, false, false, false, false, false, false, false, false, false, false, false, false, false, false, false, false, false, false, false, false, false, false, false, false, false, false, false, false, false, false, false, false, false, false, false, false, false, false, false, false, false, false, false, false, false, false, false, false, false, false, false, false, false, false, false, false, false, false, false, false, false, false, false, false, false, false, false, false, false, false]"
      - "decl f114: <125>"
      - "  retn 0"
      - "decl f115: <126>"
      - "  retn [0, 0, 0, 0, 0, 0, 0, 0, 0, 0, 0, 0, 0, 0, 0, 0]"
      - "decl f116: <127>"
      - "  retn 0"
      - "decl f117: <128>"
      - "  retn [false, false, false, false, false, false, false, false, false, false, false, false, false, false, false, false, false, false, false, false, false, false, false, false, false, false, false, false, false, false, false, false, false, false, false, false, false, false, false, false, false, false, false, false, false, false, false, false, false, false, false, false, false, false, false, false, false, false, false, false, false, false, false, false, false, false, false, false, false, false, false, false, false, false, false, false, false, false, false, false, false, false, false, false, false, false, false, false, false, false, false, false, false, false, false, false, false, false, false, false, false, false, false, false, false, false, false, false, false, false, false, false, false, false, false, false, false, false, false, false, false, false, false, false, false, false, false, false]"
      - "decl f118: <129>"
      - "  retn 0"
      - "decl f119: <130>"
      - "  retn [0, 0, 0, 0, 0, 0, 0, 0, 0, 0, 0, 0, 0, 0, 0, 0]"
      - "decl f120: <131>"
      - "  retn 0"
      - ""
    output:
      - input_file: inputs/true_true.in
        output:
          registers:
            b:
              type: bool
              value: "true"
            c:
              type: bool
              value: "false"
<<<<<<< HEAD
    initial_ast: 72be5ec98843525fc66b4e64d857232387cf6aaab088cc0f3c9b772a6c34b20f
    imports_resolved_ast: b91ea29aec1b67cbd909afcd850a90723d597b8df8a4340c1fd9032a4f009f6e
    canonicalized_ast: b91ea29aec1b67cbd909afcd850a90723d597b8df8a4340c1fd9032a4f009f6e
    type_inferenced_ast: 29338ceed9cc7b62c3dca6cd85984ec0e50e1f376f7f08841fca48762302f9a5
=======
    initial_ast: 6cee0d83563916002c90768c3e8c8f2294765b38623f3c88f1a00d586d4b3808
    imports_resolved_ast: 38cbe3e11f8ae4acaae3b3ce84bcc837d3a5b6ba3a69947af92b30cd7790a9f9
    canonicalized_ast: 38cbe3e11f8ae4acaae3b3ce84bcc837d3a5b6ba3a69947af92b30cd7790a9f9
    type_inferenced_ast: db6ce0424857dd394c59a6df0ff6bc484a3deead08be79374faa27cc5dde4b96
>>>>>>> d621ee72
<|MERGE_RESOLUTION|>--- conflicted
+++ resolved
@@ -272,14 +272,7 @@
             c:
               type: bool
               value: "false"
-<<<<<<< HEAD
-    initial_ast: 72be5ec98843525fc66b4e64d857232387cf6aaab088cc0f3c9b772a6c34b20f
-    imports_resolved_ast: b91ea29aec1b67cbd909afcd850a90723d597b8df8a4340c1fd9032a4f009f6e
-    canonicalized_ast: b91ea29aec1b67cbd909afcd850a90723d597b8df8a4340c1fd9032a4f009f6e
-    type_inferenced_ast: 29338ceed9cc7b62c3dca6cd85984ec0e50e1f376f7f08841fca48762302f9a5
-=======
-    initial_ast: 6cee0d83563916002c90768c3e8c8f2294765b38623f3c88f1a00d586d4b3808
-    imports_resolved_ast: 38cbe3e11f8ae4acaae3b3ce84bcc837d3a5b6ba3a69947af92b30cd7790a9f9
-    canonicalized_ast: 38cbe3e11f8ae4acaae3b3ce84bcc837d3a5b6ba3a69947af92b30cd7790a9f9
-    type_inferenced_ast: db6ce0424857dd394c59a6df0ff6bc484a3deead08be79374faa27cc5dde4b96
->>>>>>> d621ee72
+    initial_ast: e5d4641843c747ce949f441710525d19f6fbb17e4191e1fb9f27f09685a7d5c9
+    imports_resolved_ast: 4df013d0bd6f31f20abe40adc15a02fc8e52ac62a6e74d6e4972a34d027d78c7
+    canonicalized_ast: 4df013d0bd6f31f20abe40adc15a02fc8e52ac62a6e74d6e4972a34d027d78c7
+    type_inferenced_ast: 7ce94c5ac87ba6ab30f984f59f6e0ff25ae580ad9b40b82a3f811c202eb00754