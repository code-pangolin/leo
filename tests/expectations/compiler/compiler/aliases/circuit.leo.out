---
namespace: Compile
expectation: Pass
outputs:
  - circuit:
      num_public_variables: 0
      num_private_variables: 130
      num_constraints: 130
      at: 5217c418de62e1fbc27fdb74d32989a3fe815afee9c60d34a14df4597c1a01e0
      bt: 4f2d3f18bc91f7f7226c5ec205bd305bdb16d6140758791e38d263437e246abc
      ct: e041d6951b74f36c394ec46d0d3cc3aa42cac97db3428a0541577479d6f57e5c
    output:
      - input_file: inputs/basic.in
        output:
          registers:
            r0:
              type: bool
              value: "true"
    initial_ast: c9b8ecb3838d4c6290062e9be31b43dad480390ffb9fff5b6af63af7aa148c8f
<<<<<<< HEAD
    imports_resolved_ast: 7bf9c69fc805cac7cf34db81e3e282e3553a71a2ecdda82060745e0175571827
    canonicalized_ast: 7bf9c69fc805cac7cf34db81e3e282e3553a71a2ecdda82060745e0175571827
    type_inferenced_ast: 19dc149aa1a21ada4c0f4c3611acabdc586b924feeadd2fd81c1d76db80ea2ba
=======
    ir: fc2ab79c84e2958555e8a02fb19c4a912a49cc743f6ad547d5bae33746b0bf06
    imports_resolved_ast: cc668fc2ce2293014ef59e634b3e8872fb5de56a6f1680b46592dfd6a0cef875
    canonicalized_ast: cc668fc2ce2293014ef59e634b3e8872fb5de56a6f1680b46592dfd6a0cef875
    type_inferenced_ast: 1cdff88150c83d214c1c84958a098d36b0548951f79aed488f4302db243b79f5
>>>>>>> 3626fbdb
<|MERGE_RESOLUTION|>--- conflicted
+++ resolved
@@ -17,13 +17,7 @@
               type: bool
               value: "true"
     initial_ast: c9b8ecb3838d4c6290062e9be31b43dad480390ffb9fff5b6af63af7aa148c8f
-<<<<<<< HEAD
+    ir: fc2ab79c84e2958555e8a02fb19c4a912a49cc743f6ad547d5bae33746b0bf06
     imports_resolved_ast: 7bf9c69fc805cac7cf34db81e3e282e3553a71a2ecdda82060745e0175571827
     canonicalized_ast: 7bf9c69fc805cac7cf34db81e3e282e3553a71a2ecdda82060745e0175571827
-    type_inferenced_ast: 19dc149aa1a21ada4c0f4c3611acabdc586b924feeadd2fd81c1d76db80ea2ba
-=======
-    ir: fc2ab79c84e2958555e8a02fb19c4a912a49cc743f6ad547d5bae33746b0bf06
-    imports_resolved_ast: cc668fc2ce2293014ef59e634b3e8872fb5de56a6f1680b46592dfd6a0cef875
-    canonicalized_ast: cc668fc2ce2293014ef59e634b3e8872fb5de56a6f1680b46592dfd6a0cef875
-    type_inferenced_ast: 1cdff88150c83d214c1c84958a098d36b0548951f79aed488f4302db243b79f5
->>>>>>> 3626fbdb
+    type_inferenced_ast: 19dc149aa1a21ada4c0f4c3611acabdc586b924feeadd2fd81c1d76db80ea2ba