--- conflicted
+++ resolved
@@ -17,13 +17,7 @@
               type: u32
               value: "4"
     initial_ast: acd6576a1619455e52d26b2aff74a1eb030c8c6bdbbaf1598bec7f73dfb15858
-<<<<<<< HEAD
+    ir: 648b00c5c9a6aa834c16bb0b853e467a6eb91fea6a82345c6842515eba253238
     imports_resolved_ast: e2a943d34adec6bbd7e064ec896bd1c2037de079c943b67738bf32fd0e3ef8d8
     canonicalized_ast: e2a943d34adec6bbd7e064ec896bd1c2037de079c943b67738bf32fd0e3ef8d8
-    type_inferenced_ast: 4cbf125eb73e297fdc9a4ce06ec3332dd9a400da4f5b551f6210d3a9e54d8d5b
-=======
-    ir: 648b00c5c9a6aa834c16bb0b853e467a6eb91fea6a82345c6842515eba253238
-    imports_resolved_ast: a17938c8a8c6632eac76487bbc1efffa93c479ec8cb71d8e13352ff03f876e9d
-    canonicalized_ast: a17938c8a8c6632eac76487bbc1efffa93c479ec8cb71d8e13352ff03f876e9d
-    type_inferenced_ast: 287d30019ba581ca31ece5e8f9232c931fed63679ac5d4e183f42a8af6b009fb
->>>>>>> 3626fbdb
+    type_inferenced_ast: 4cbf125eb73e297fdc9a4ce06ec3332dd9a400da4f5b551f6210d3a9e54d8d5b