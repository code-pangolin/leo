--- conflicted
+++ resolved
@@ -4,19 +4,11 @@
 outputs:
   - circuit:
       num_public_variables: 0
-      num_private_variables: 5
-      num_constraints: 4
-      at: 6163d55139f887c6dcf55bfab7bd0751a0e2746be1a0ba82252bebfcc0e16f19
-      bt: d64770f5c1b5ff4279dd2b73c60991870714441cf4464797665d50b75b833bd5
-      ct: c17a25298ac1162bb67225ee750a3e3c96b3233ac74a1fbe9055e4cc1ed3e909
-    ir:
-      - "decl f0: <0>"
-      - "  store &v1, ((v0), (), (), ())"
-      - "  negate &v4, v2"
-      - "  negate &v5, v3"
-      - "  eq &v6, v4, v5"
-      - "  retn v6"
-      - ""
+      num_private_variables: 4
+      num_constraints: 3
+      at: cc1286e0b6fa2e90fb6f0880431a7c1e2cc37a329fae3aff1c13f51036c66f12
+      bt: 02c492cb6df07172e56cffd0cfd902a8443921e1256a2d907bbabd30bf6b8f6d
+      ct: a1f8e2b168c0f2f28f0ca3f16ce9b25ba7f7c410cfd68b0912bf19c90b53f2a2
     output:
       - input_file: inputs/fields.in
         output:
@@ -24,14 +16,7 @@
             r:
               type: bool
               value: "true"
-<<<<<<< HEAD
-    initial_ast: c6481c5aa33fb16ba653a2bcefe085b0042dcbdfe0fd33778fb548d25df2789d
-    imports_resolved_ast: c6481c5aa33fb16ba653a2bcefe085b0042dcbdfe0fd33778fb548d25df2789d
-    canonicalized_ast: c6481c5aa33fb16ba653a2bcefe085b0042dcbdfe0fd33778fb548d25df2789d
-    type_inferenced_ast: 974066a3c5f2ed441edf1848b921999bf40ef4fcc7148712d8bde2a1a05cb944
-=======
     initial_ast: cbae2cc36e7902468336fe1356e7de41a43288ebfd6b024251086b9d8a32cec5
     imports_resolved_ast: 95807880f53d5ec00183c231d7cf256fac83490f414bef2aba3c6bd06e9e24b0
     canonicalized_ast: 95807880f53d5ec00183c231d7cf256fac83490f414bef2aba3c6bd06e9e24b0
-    type_inferenced_ast: 088708ea39bfb0b925fa63c0c15eb072f3f53598151747177bae7286052a75bc
->>>>>>> 0e96bf8d
+    type_inferenced_ast: 088708ea39bfb0b925fa63c0c15eb072f3f53598151747177bae7286052a75bc