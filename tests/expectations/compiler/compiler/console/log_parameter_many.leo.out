--- conflicted
+++ resolved
@@ -4,18 +4,11 @@
 outputs:
   - circuit:
       num_public_variables: 0
-      num_private_variables: 2
-      num_constraints: 2
-      at: 401937c524c61a28b4fab76d7a1f85bb628850012af62362a0922610372faf92
-      bt: cdf9a9cee4f2edf55111a95ae60bde9801080f6bde638a5c79273a39a2f9f7f5
-      ct: 643d5437104296e21d906ecb15b2c96ad278f20cfc4af53b12bb6069bd853726
-    ir:
-      - "decl f0: <0>"
-      - "  store &v1, ((v0), (), (), ())"
-      - "  log INFO, \"\", 1, \" \", true, \"\""
-      - "  eq &v3, v2, true"
-      - "  retn v3"
-      - ""
+      num_private_variables: 1
+      num_constraints: 1
+      at: 042610d0fd1fe6d6ac112138f8755752f44c7d2a00f1b5960574d6da5cda393f
+      bt: e97756698880ab7555a959a5fb5c6b4e15bd64612aa677adbfe2d0bd91f0a83c
+      ct: cf1cbb66a638b4860a516671fb74850e6ccf787fe6c4c8d29e9c04efe880bd05
     output:
       - input_file: input/dummy.in
         output:
@@ -23,14 +16,7 @@
             r0:
               type: bool
               value: "true"
-<<<<<<< HEAD
-    initial_ast: 0c9c3752a02ce99e920c6d863e06706f86509350826e4b8c22094b9fdf444aae
-    imports_resolved_ast: 0c9c3752a02ce99e920c6d863e06706f86509350826e4b8c22094b9fdf444aae
-    canonicalized_ast: 0c9c3752a02ce99e920c6d863e06706f86509350826e4b8c22094b9fdf444aae
-    type_inferenced_ast: 8e66e9c5a6f632eeba2a8c1b67ddd43e3f6321abb476a9668af2e651c119fe01
-=======
     initial_ast: af681f8f7631db769ad1f0b9822b86407fb04871adb16e1069b83ee85b6cda3e
     imports_resolved_ast: 2fefb062db2ea2ec96f68cfab909a003ac788ea2151d2c632988206d6b9c863e
     canonicalized_ast: 2fefb062db2ea2ec96f68cfab909a003ac788ea2151d2c632988206d6b9c863e
-    type_inferenced_ast: 016f9e2d03254c8939769bf372e195f255909cc61739e80b2c106debecfd3a27
->>>>>>> 0e96bf8d
+    type_inferenced_ast: 016f9e2d03254c8939769bf372e195f255909cc61739e80b2c106debecfd3a27