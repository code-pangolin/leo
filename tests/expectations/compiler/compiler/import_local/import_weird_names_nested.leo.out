---
namespace: Compile
expectation: Pass
outputs:
  - circuit:
      num_public_variables: 0
      num_private_variables: 2
      num_constraints: 2
      at: 401937c524c61a28b4fab76d7a1f85bb628850012af62362a0922610372faf92
      bt: cdf9a9cee4f2edf55111a95ae60bde9801080f6bde638a5c79273a39a2f9f7f5
      ct: 643d5437104296e21d906ecb15b2c96ad278f20cfc4af53b12bb6069bd853726
    ir:
      - "decl f0: <0>"
      - "  store &v1, ((v0), (), (), ())"
      - "  call &v3, f1"
      - "  eq &v4, v2, v3"
      - "  retn v4"
      - "decl f1: <5>"
      - "  retn true"
      - "decl f2: <5>"
      - "  retn [false, false, false, false, false, false, false, false, false, false, false, false, false, false, false, false, false, false, false, false, false, false, false, false, false, false, false, false, false, false, false, false, false, false, false, false, false, false, false, false, false, false, false, false, false, false, false, false, false, false, false, false, false, false, false, false, false, false, false, false, false, false, false, false, false, false, false, false, false, false, false, false, false, false, false, false, false, false, false, false, false, false, false, false, false, false, false, false, false, false, false, false, false, false, false, false, false, false, false, false, false, false, false, false, false, false, false, false, false, false, false, false, false, false, false, false, false, false, false, false, false, false, false, false, false, false, false, false, false, false, false, false, false, false, false, false, false, false, false, false, false, false, false, false, false, false, false, false, false, false, false, false, false, false, false, false, false, false, false, false, false, false, false, false, false, false, false, false, false, false, false, false, false, false, false, false, false, false, false, false, false, false, false, false, false, false, false, false, false, false, false, false, false, false, false, false, false, false, false, false, false, false, false, false, false, false, false, false, false, false, false, false, false, false, false, false, false, false, false, false, false, false, false, false, false, false, false, false, false, false, false, false, false, false, false, false, false, false, false, false, false, false, false, false, false, false, false, false, false, false, false, false, false, false, false, false]"
      - "decl f3: <6>"
      - "  retn aleo1qnr4dkkvkgfqph0vzc3y6z2eu975wnpz2925ntjccd5cfqxtyu8sta57j8"
      - "decl f4: <7>"
      - "  retn [0, 0, 0, 0, 0, 0, 0, 0, 0, 0, 0, 0, 0, 0, 0, 0, 0, 0, 0, 0, 0, 0, 0, 0, 0, 0, 0, 0, 0, 0, 0, 0]"
      - "decl f5: <8>"
      - "  retn aleo1qnr4dkkvkgfqph0vzc3y6z2eu975wnpz2925ntjccd5cfqxtyu8sta57j8"
      - "decl f6: <9>"
      - "  retn [false, false, false, false, false, false, false, false, false, false, false, false, false, false, false, false, false, false, false, false, false, false, false, false, false, false, false, false, false, false, false, false, false, false, false, false, false, false, false, false, false, false, false, false, false, false, false, false, false, false, false, false, false, false, false, false, false, false, false, false, false, false, false, false, false, false, false, false, false, false, false, false, false, false, false, false, false, false, false, false, false, false, false, false, false, false, false, false, false, false, false, false, false, false, false, false, false, false, false, false, false, false, false, false, false, false, false, false, false, false, false, false, false, false, false, false, false, false, false, false, false, false, false, false, false, false, false, false, false, false, false, false, false, false, false, false, false, false, false, false, false, false, false, false, false, false, false, false, false, false, false, false, false, false, false, false, false, false, false, false, false, false, false, false, false, false, false, false, false, false, false, false, false, false, false, false, false, false, false, false, false, false, false, false, false, false, false, false, false, false, false, false, false, false, false, false, false, false, false, false, false, false, false, false, false, false, false, false, false, false, false, false, false, false, false, false, false, false, false, false, false, false, false, false, false, false, false, false, false, false, false, false, false, false, false, false, false, false, false, false, false, false, false, false, false, false, false, false, false, false, false, false, false, false, false, false]"
      - "decl f7: <10>"
      - "  retn aleo1qnr4dkkvkgfqph0vzc3y6z2eu975wnpz2925ntjccd5cfqxtyu8sta57j8"
      - "decl f8: <11>"
      - "  retn [0, 0, 0, 0, 0, 0, 0, 0, 0, 0, 0, 0, 0, 0, 0, 0, 0, 0, 0, 0, 0, 0, 0, 0, 0, 0, 0, 0, 0, 0, 0, 0]"
      - "decl f9: <12>"
      - "  retn aleo1qnr4dkkvkgfqph0vzc3y6z2eu975wnpz2925ntjccd5cfqxtyu8sta57j8"
      - "decl f10: <13>"
      - "  retn 0"
      - "decl f11: <14>"
      - "  retn [false]"
      - "decl f12: <15>"
      - "  retn false"
      - "decl f13: <16>"
      - "  retn [0]"
      - "decl f14: <17>"
      - "  retn false"
      - "decl f15: <18>"
      - "  retn [false]"
      - "decl f16: <19>"
      - "  retn false"
      - "decl f17: <20>"
      - "  retn [0]"
      - "decl f18: <21>"
      - "  retn false"
      - "decl f19: <22>"
      - "  retn [false, false, false, false, false, false, false, false, false, false, false, false, false, false, false, false, false, false, false, false, false, false, false, false, false, false, false, false, false, false, false, false, false, false, false, false, false, false, false, false, false, false, false, false, false, false, false, false, false, false, false, false, false, false, false, false, false, false, false, false, false, false, false, false, false, false, false, false, false, false, false, false, false, false, false, false, false, false, false, false, false, false, false, false, false, false, false, false, false, false, false, false, false, false, false, false, false, false, false, false, false, false, false, false, false, false, false, false, false, false, false, false, false, false, false, false, false, false, false, false, false, false, false, false, false, false, false, false, false, false, false, false, false, false, false, false, false, false, false, false, false, false, false, false, false, false, false, false, false, false, false, false, false, false, false, false, false, false, false, false, false, false, false, false, false, false, false, false, false, false, false, false, false, false, false, false, false, false, false, false, false, false, false, false, false, false, false, false, false, false, false, false, false, false, false, false, false, false, false, false, false, false, false, false, false, false, false, false, false, false, false, false, false, false, false, false, false, false, false, false, false, false, false, false, false, false, false, false, false, false, false, false, false, false, false, false, false, false, false, false, false, false, false, false, false, false, false, false, false, false, false, false, false]"
      - "decl f20: <23>"
      - "  retn 'a'"
      - "decl f21: <24>"
      - "  retn [0, 0, 0, 0, 0, 0, 0, 0, 0, 0, 0, 0, 0, 0, 0, 0, 0, 0, 0, 0, 0, 0, 0, 0, 0, 0, 0, 0, 0, 0, 0, 0]"
      - "decl f22: <25>"
      - "  retn 'a'"
      - "decl f23: <26>"
      - "  retn [false, false, false, false, false, false, false, false, false, false, false, false, false, false, false, false, false, false, false, false, false, false, false, false, false, false, false, false, false, false, false, false, false, false, false, false, false, false, false, false, false, false, false, false, false, false, false, false, false, false, false, false, false, false, false, false, false, false, false, false, false, false, false, false, false, false, false, false, false, false, false, false, false, false, false, false, false, false, false, false, false, false, false, false, false, false, false, false, false, false, false, false, false, false, false, false, false, false, false, false, false, false, false, false, false, false, false, false, false, false, false, false, false, false, false, false, false, false, false, false, false, false, false, false, false, false, false, false, false, false, false, false, false, false, false, false, false, false, false, false, false, false, false, false, false, false, false, false, false, false, false, false, false, false, false, false, false, false, false, false, false, false, false, false, false, false, false, false, false, false, false, false, false, false, false, false, false, false, false, false, false, false, false, false, false, false, false, false, false, false, false, false, false, false, false, false, false, false, false, false, false, false, false, false, false, false, false, false, false, false, false, false, false, false, false, false, false, false, false, false, false, false, false, false, false, false, false, false, false, false, false, false, false, false, false, false, false, false, false, false, false, false, false, false, false, false, false, false, false, false, false, false, false]"
      - "decl f24: <27>"
      - "  retn 'a'"
      - "decl f25: <28>"
      - "  retn [0, 0, 0, 0, 0, 0, 0, 0, 0, 0, 0, 0, 0, 0, 0, 0, 0, 0, 0, 0, 0, 0, 0, 0, 0, 0, 0, 0, 0, 0, 0, 0]"
      - "decl f26: <29>"
      - "  retn 'a'"
      - "decl f27: <30>"
      - "  retn [false, false, false, false, false, false, false, false, false, false, false, false, false, false, false, false, false, false, false, false, false, false, false, false, false, false, false, false, false, false, false, false, false, false, false, false, false, false, false, false, false, false, false, false, false, false, false, false, false, false, false, false, false, false, false, false, false, false, false, false, false, false, false, false, false, false, false, false, false, false, false, false, false, false, false, false, false, false, false, false, false, false, false, false, false, false, false, false, false, false, false, false, false, false, false, false, false, false, false, false, false, false, false, false, false, false, false, false, false, false, false, false, false, false, false, false, false, false, false, false, false, false, false, false, false, false, false, false, false, false, false, false, false, false, false, false, false, false, false, false, false, false, false, false, false, false, false, false, false, false, false, false, false, false, false, false, false, false, false, false, false, false, false, false, false, false, false, false, false, false, false, false, false, false, false, false, false, false, false, false, false, false, false, false, false, false, false, false, false, false, false, false, false, false, false, false, false, false, false, false, false, false, false, false, false, false, false, false, false, false, false, false, false, false, false, false, false, false, false, false, false, false, false, false, false, false, false, false, false, false, false, false, false, false, false, false, false, false, false, false, false, false, false, false, false, false, false, false, false, false, false, false, false]"
      - "decl f28: <31>"
      - "  retn []"
      - "decl f29: <32>"
      - "  retn [0, 0, 0, 0, 0, 0, 0, 0, 0, 0, 0, 0, 0, 0, 0, 0, 0, 0, 0, 0, 0, 0, 0, 0, 0, 0, 0, 0, 0, 0, 0, 0]"
      - "decl f30: <33>"
      - "  retn []"
      - "decl f31: <34>"
      - "  retn [false, false, false, false, false, false, false, false, false, false, false, false, false, false, false, false, false, false, false, false, false, false, false, false, false, false, false, false, false, false, false, false, false, false, false, false, false, false, false, false, false, false, false, false, false, false, false, false, false, false, false, false, false, false, false, false, false, false, false, false, false, false, false, false, false, false, false, false, false, false, false, false, false, false, false, false, false, false, false, false, false, false, false, false, false, false, false, false, false, false, false, false, false, false, false, false, false, false, false, false, false, false, false, false, false, false, false, false, false, false, false, false, false, false, false, false, false, false, false, false, false, false, false, false, false, false, false, false, false, false, false, false, false, false, false, false, false, false, false, false, false, false, false, false, false, false, false, false, false, false, false, false, false, false, false, false, false, false, false, false, false, false, false, false, false, false, false, false, false, false, false, false, false, false, false, false, false, false, false, false, false, false, false, false, false, false, false, false, false, false, false, false, false, false, false, false, false, false, false, false, false, false, false, false, false, false, false, false, false, false, false, false, false, false, false, false, false, false, false, false, false, false, false, false, false, false, false, false, false, false, false, false, false, false, false, false, false, false, false, false, false, false, false, false, false, false, false, false, false, false, false, false, false]"
      - "decl f32: <35>"
      - "  retn []"
      - "decl f33: <36>"
      - "  retn [0, 0, 0, 0, 0, 0, 0, 0, 0, 0, 0, 0, 0, 0, 0, 0, 0, 0, 0, 0, 0, 0, 0, 0, 0, 0, 0, 0, 0, 0, 0, 0]"
      - "decl f34: <37>"
      - "  retn []"
      - "decl f35: <38>"
      - "  retn [false, false, false, false, false, false, false, false, false, false, false, false, false, false, false, false, false, false, false, false, false, false, false, false, false, false, false, false, false, false, false, false, false, false, false, false, false, false, false, false, false, false, false, false, false, false, false, false, false, false, false, false, false, false, false, false, false, false, false, false, false, false, false, false, false, false, false, false, false, false, false, false, false, false, false, false, false, false, false, false, false, false, false, false, false, false, false, false, false, false, false, false, false, false, false, false, false, false, false, false, false, false, false, false, false, false, false, false, false, false, false, false, false, false, false, false, false, false, false, false, false, false, false, false, false, false, false, false, false, false, false, false, false, false, false, false, false, false, false, false, false, false, false, false, false, false, false, false, false, false, false, false, false, false, false, false, false, false, false, false, false, false, false, false, false, false, false, false, false, false, false, false, false, false, false, false, false, false, false, false, false, false, false, false, false, false, false, false, false, false, false, false, false, false, false, false, false, false, false, false, false, false, false, false, false, false, false, false, false, false, false, false, false, false, false, false, false, false, false, false, false, false, false, false, false, false, false, false, false, false, false, false, false, false, false, false, false, false, false, false, false, false, false, false, false, false, false, false, false, false, false, false, false, false, false, false, false, false, false, false, false, false, false, false, false, false, false, false, false, false, false, false, false, false, false, false, false, false, false, false, false, false, false, false, false, false, false, false, false, false, false, false, false, false, false, false, false, false, false, false, false, false, false, false, false, false, false, false, false, false, false, false, false, false, false, false, false, false, false, false, false, false, false, false, false, false, false, false, false, false, false, false, false, false, false, false, false, false, false, false, false, false, false, false, false, false, false, false, false, false, false, false, false, false, false, false, false, false, false, false, false, false, false, false, false, false, false, false, false, false, false, false, false, false, false, false, false, false, false, false, false, false, false, false, false, false, false, false, false, false, false, false, false, false, false, false, false, false, false, false, false, false, false, false, false, false, false, false, false, false, false, false, false, false, false, false, false, false, false, false, false, false, false, false, false, false, false, false, false, false, false, false, false, false, false, false, false, false, false, false, false, false, false, false, false, false, false, false, false, false, false, false, false, false, false, false, false, false, false, false, false, false, false, false, false, false, false, false, false, false, false, false, false, false, false, false, false, false, false, false, false, false, false, false, false, false, false, false, false, false, false, false, false, false, false, false, false, false, false, false, false, false, false, false, false, false]"
      - "decl f36: <39>"
      - "  retn []group"
      - "decl f37: <40>"
      - "  retn [0, 0, 0, 0, 0, 0, 0, 0, 0, 0, 0, 0, 0, 0, 0, 0, 0, 0, 0, 0, 0, 0, 0, 0, 0, 0, 0, 0, 0, 0, 0, 0, 0, 0, 0, 0, 0, 0, 0, 0, 0, 0, 0, 0, 0, 0, 0, 0, 0, 0, 0, 0, 0, 0, 0, 0, 0, 0, 0, 0, 0, 0, 0, 0]"
      - "decl f38: <41>"
      - "  retn []group"
      - "decl f39: <42>"
      - "  retn [false, false, false, false, false, false, false, false, false, false, false, false, false, false, false, false, false, false, false, false, false, false, false, false, false, false, false, false, false, false, false, false, false, false, false, false, false, false, false, false, false, false, false, false, false, false, false, false, false, false, false, false, false, false, false, false, false, false, false, false, false, false, false, false, false, false, false, false, false, false, false, false, false, false, false, false, false, false, false, false, false, false, false, false, false, false, false, false, false, false, false, false, false, false, false, false, false, false, false, false, false, false, false, false, false, false, false, false, false, false, false, false, false, false, false, false, false, false, false, false, false, false, false, false, false, false, false, false, false, false, false, false, false, false, false, false, false, false, false, false, false, false, false, false, false, false, false, false, false, false, false, false, false, false, false, false, false, false, false, false, false, false, false, false, false, false, false, false, false, false, false, false, false, false, false, false, false, false, false, false, false, false, false, false, false, false, false, false, false, false, false, false, false, false, false, false, false, false, false, false, false, false, false, false, false, false, false, false, false, false, false, false, false, false, false, false, false, false, false, false, false, false, false, false, false, false, false, false, false, false, false, false, false, false, false, false, false, false, false, false, false, false, false, false, false, false, false, false, false, false, false, false, false, false, false, false, false, false, false, false, false, false, false, false, false, false, false, false, false, false, false, false, false, false, false, false, false, false, false, false, false, false, false, false, false, false, false, false, false, false, false, false, false, false, false, false, false, false, false, false, false, false, false, false, false, false, false, false, false, false, false, false, false, false, false, false, false, false, false, false, false, false, false, false, false, false, false, false, false, false, false, false, false, false, false, false, false, false, false, false, false, false, false, false, false, false, false, false, false, false, false, false, false, false, false, false, false, false, false, false, false, false, false, false, false, false, false, false, false, false, false, false, false, false, false, false, false, false, false, false, false, false, false, false, false, false, false, false, false, false, false, false, false, false, false, false, false, false, false, false, false, false, false, false, false, false, false, false, false, false, false, false, false, false, false, false, false, false, false, false, false, false, false, false, false, false, false, false, false, false, false, false, false, false, false, false, false, false, false, false, false, false, false, false, false, false, false, false, false, false, false, false, false, false, false, false, false, false, false, false, false, false, false, false, false, false, false, false, false, false, false, false, false, false, false, false, false, false, false, false, false, false, false, false, false, false, false, false, false, false, false, false, false, false, false, false, false, false, false, false, false, false, false, false, false, false]"
      - "decl f40: <43>"
      - "  retn []group"
      - "decl f41: <44>"
      - "  retn [0, 0, 0, 0, 0, 0, 0, 0, 0, 0, 0, 0, 0, 0, 0, 0, 0, 0, 0, 0, 0, 0, 0, 0, 0, 0, 0, 0, 0, 0, 0, 0, 0, 0, 0, 0, 0, 0, 0, 0, 0, 0, 0, 0, 0, 0, 0, 0, 0, 0, 0, 0, 0, 0, 0, 0, 0, 0, 0, 0, 0, 0, 0, 0]"
      - "decl f42: <45>"
      - "  retn []group"
      - "decl f43: <46>"
      - "  retn [false, false, false, false, false, false, false, false]"
      - "decl f44: <47>"
      - "  retn 0"
      - "decl f45: <48>"
      - "  retn [0]"
      - "decl f46: <49>"
      - "  retn 0"
      - "decl f47: <50>"
      - "  retn [false, false, false, false, false, false, false, false]"
      - "decl f48: <51>"
      - "  retn 0"
      - "decl f49: <52>"
      - "  retn [0]"
      - "decl f50: <53>"
      - "  retn 0"
      - "decl f51: <54>"
      - "  retn [false, false, false, false, false, false, false, false, false, false, false, false, false, false, false, false]"
      - "decl f52: <55>"
      - "  retn 0"
      - "decl f53: <56>"
      - "  retn [0, 0]"
      - "decl f54: <57>"
      - "  retn 0"
      - "decl f55: <58>"
      - "  retn [false, false, false, false, false, false, false, false, false, false, false, false, false, false, false, false]"
      - "decl f56: <59>"
      - "  retn 0"
      - "decl f57: <60>"
      - "  retn [0, 0]"
      - "decl f58: <61>"
      - "  retn 0"
      - "decl f59: <62>"
      - "  retn [false, false, false, false, false, false, false, false, false, false, false, false, false, false, false, false, false, false, false, false, false, false, false, false, false, false, false, false, false, false, false, false]"
      - "decl f60: <63>"
      - "  retn 0"
      - "decl f61: <64>"
      - "  retn [0, 0, 0, 0]"
      - "decl f62: <65>"
      - "  retn 0"
      - "decl f63: <66>"
      - "  retn [false, false, false, false, false, false, false, false, false, false, false, false, false, false, false, false, false, false, false, false, false, false, false, false, false, false, false, false, false, false, false, false]"
      - "decl f64: <67>"
      - "  retn 0"
      - "decl f65: <68>"
      - "  retn [0, 0, 0, 0]"
      - "decl f66: <69>"
      - "  retn 0"
      - "decl f67: <70>"
      - "  retn [false, false, false, false, false, false, false, false, false, false, false, false, false, false, false, false, false, false, false, false, false, false, false, false, false, false, false, false, false, false, false, false, false, false, false, false, false, false, false, false, false, false, false, false, false, false, false, false, false, false, false, false, false, false, false, false, false, false, false, false, false, false, false, false]"
      - "decl f68: <71>"
      - "  retn 0"
      - "decl f69: <72>"
      - "  retn [0, 0, 0, 0, 0, 0, 0, 0]"
      - "decl f70: <73>"
      - "  retn 0"
      - "decl f71: <74>"
      - "  retn [false, false, false, false, false, false, false, false, false, false, false, false, false, false, false, false, false, false, false, false, false, false, false, false, false, false, false, false, false, false, false, false, false, false, false, false, false, false, false, false, false, false, false, false, false, false, false, false, false, false, false, false, false, false, false, false, false, false, false, false, false, false, false, false]"
      - "decl f72: <75>"
      - "  retn 0"
      - "decl f73: <76>"
      - "  retn [0, 0, 0, 0, 0, 0, 0, 0]"
      - "decl f74: <77>"
      - "  retn 0"
      - "decl f75: <78>"
      - "  retn [false, false, false, false, false, false, false, false, false, false, false, false, false, false, false, false, false, false, false, false, false, false, false, false, false, false, false, false, false, false, false, false, false, false, false, false, false, false, false, false, false, false, false, false, false, false, false, false, false, false, false, false, false, false, false, false, false, false, false, false, false, false, false, false, false, false, false, false, false, false, false, false, false, false, false, false, false, false, false, false, false, false, false, false, false, false, false, false, false, false, false, false, false, false, false, false, false, false, false, false, false, false, false, false, false, false, false, false, false, false, false, false, false, false, false, false, false, false, false, false, false, false, false, false, false, false, false, false]"
      - "decl f76: <79>"
      - "  retn 0"
      - "decl f77: <80>"
      - "  retn [0, 0, 0, 0, 0, 0, 0, 0, 0, 0, 0, 0, 0, 0, 0, 0]"
      - "decl f78: <81>"
      - "  retn 0"
      - "decl f79: <82>"
      - "  retn [false, false, false, false, false, false, false, false, false, false, false, false, false, false, false, false, false, false, false, false, false, false, false, false, false, false, false, false, false, false, false, false, false, false, false, false, false, false, false, false, false, false, false, false, false, false, false, false, false, false, false, false, false, false, false, false, false, false, false, false, false, false, false, false, false, false, false, false, false, false, false, false, false, false, false, false, false, false, false, false, false, false, false, false, false, false, false, false, false, false, false, false, false, false, false, false, false, false, false, false, false, false, false, false, false, false, false, false, false, false, false, false, false, false, false, false, false, false, false, false, false, false, false, false, false, false, false, false]"
      - "decl f80: <83>"
      - "  retn 0"
      - "decl f81: <84>"
      - "  retn [0, 0, 0, 0, 0, 0, 0, 0, 0, 0, 0, 0, 0, 0, 0, 0]"
      - "decl f82: <85>"
      - "  retn 0"
      - "decl f83: <86>"
      - "  retn [false, false, false, false, false, false, false, false]"
      - "decl f84: <87>"
      - "  retn 0"
      - "decl f85: <88>"
      - "  retn [0]"
      - "decl f86: <89>"
      - "  retn 0"
      - "decl f87: <90>"
      - "  retn [false, false, false, false, false, false, false, false]"
      - "decl f88: <91>"
      - "  retn 0"
      - "decl f89: <92>"
      - "  retn [0]"
      - "decl f90: <93>"
      - "  retn 0"
      - "decl f91: <94>"
      - "  retn [false, false, false, false, false, false, false, false, false, false, false, false, false, false, false, false]"
      - "decl f92: <95>"
      - "  retn 0"
      - "decl f93: <96>"
      - "  retn [0, 0]"
      - "decl f94: <97>"
      - "  retn 0"
      - "decl f95: <98>"
      - "  retn [false, false, false, false, false, false, false, false, false, false, false, false, false, false, false, false]"
      - "decl f96: <99>"
      - "  retn 0"
      - "decl f97: <100>"
      - "  retn [0, 0]"
      - "decl f98: <101>"
      - "  retn 0"
      - "decl f99: <102>"
      - "  retn [false, false, false, false, false, false, false, false, false, false, false, false, false, false, false, false, false, false, false, false, false, false, false, false, false, false, false, false, false, false, false, false]"
      - "decl f100: <103>"
      - "  retn 0"
      - "decl f101: <104>"
      - "  retn [0, 0, 0, 0]"
      - "decl f102: <105>"
      - "  retn 0"
      - "decl f103: <106>"
      - "  retn [false, false, false, false, false, false, false, false, false, false, false, false, false, false, false, false, false, false, false, false, false, false, false, false, false, false, false, false, false, false, false, false]"
      - "decl f104: <107>"
      - "  retn 0"
      - "decl f105: <108>"
      - "  retn [0, 0, 0, 0]"
      - "decl f106: <109>"
      - "  retn 0"
      - "decl f107: <110>"
      - "  retn [false, false, false, false, false, false, false, false, false, false, false, false, false, false, false, false, false, false, false, false, false, false, false, false, false, false, false, false, false, false, false, false, false, false, false, false, false, false, false, false, false, false, false, false, false, false, false, false, false, false, false, false, false, false, false, false, false, false, false, false, false, false, false, false]"
      - "decl f108: <111>"
      - "  retn 0"
      - "decl f109: <112>"
      - "  retn [0, 0, 0, 0, 0, 0, 0, 0]"
      - "decl f110: <113>"
      - "  retn 0"
      - "decl f111: <114>"
      - "  retn [false, false, false, false, false, false, false, false, false, false, false, false, false, false, false, false, false, false, false, false, false, false, false, false, false, false, false, false, false, false, false, false, false, false, false, false, false, false, false, false, false, false, false, false, false, false, false, false, false, false, false, false, false, false, false, false, false, false, false, false, false, false, false, false]"
      - "decl f112: <115>"
      - "  retn 0"
      - "decl f113: <116>"
      - "  retn [0, 0, 0, 0, 0, 0, 0, 0]"
      - "decl f114: <117>"
      - "  retn 0"
      - "decl f115: <118>"
      - "  retn [false, false, false, false, false, false, false, false, false, false, false, false, false, false, false, false, false, false, false, false, false, false, false, false, false, false, false, false, false, false, false, false, false, false, false, false, false, false, false, false, false, false, false, false, false, false, false, false, false, false, false, false, false, false, false, false, false, false, false, false, false, false, false, false, false, false, false, false, false, false, false, false, false, false, false, false, false, false, false, false, false, false, false, false, false, false, false, false, false, false, false, false, false, false, false, false, false, false, false, false, false, false, false, false, false, false, false, false, false, false, false, false, false, false, false, false, false, false, false, false, false, false, false, false, false, false, false, false]"
      - "decl f116: <119>"
      - "  retn 0"
      - "decl f117: <120>"
      - "  retn [0, 0, 0, 0, 0, 0, 0, 0, 0, 0, 0, 0, 0, 0, 0, 0]"
      - "decl f118: <121>"
      - "  retn 0"
      - "decl f119: <122>"
      - "  retn [false, false, false, false, false, false, false, false, false, false, false, false, false, false, false, false, false, false, false, false, false, false, false, false, false, false, false, false, false, false, false, false, false, false, false, false, false, false, false, false, false, false, false, false, false, false, false, false, false, false, false, false, false, false, false, false, false, false, false, false, false, false, false, false, false, false, false, false, false, false, false, false, false, false, false, false, false, false, false, false, false, false, false, false, false, false, false, false, false, false, false, false, false, false, false, false, false, false, false, false, false, false, false, false, false, false, false, false, false, false, false, false, false, false, false, false, false, false, false, false, false, false, false, false, false, false, false, false]"
      - "decl f120: <123>"
      - "  retn 0"
      - "decl f121: <124>"
      - "  retn [0, 0, 0, 0, 0, 0, 0, 0, 0, 0, 0, 0, 0, 0, 0, 0]"
      - "decl f122: <125>"
      - "  retn 0"
      - ""
    output:
      - input_file: input/dummy.in
        output:
          registers:
            r0:
              type: bool
              value: "true"
<<<<<<< HEAD
    initial_ast: bdaa183802b2edf9694fe4e58c7b8081488cf234e018db9d31528576fe196956
    imports_resolved_ast: bc9ae52b5fc4246a4093f5d7f68f08361deac2ca4e2526309a0d2c0bb00e4192
    canonicalized_ast: bc9ae52b5fc4246a4093f5d7f68f08361deac2ca4e2526309a0d2c0bb00e4192
    type_inferenced_ast: c41b2f7c600e1e93760547aab9319975b1ae38667dd001733f4545bb73380f84
=======
    initial_ast: 40deb4346f4ba03cae17b4223f35e527df0d40dbc2301aa02ba9684d62f858b9
    imports_resolved_ast: 040922ab916e606f4cbbb1c34cee2fe54ac0f965159f139f22ae5f54ae576570
    canonicalized_ast: 040922ab916e606f4cbbb1c34cee2fe54ac0f965159f139f22ae5f54ae576570
    type_inferenced_ast: 0b631037c9e8340e3ff7da20f0694bca128d5c4a46c9f45514affecec668b750
>>>>>>> 03f78d56
<|MERGE_RESOLUTION|>--- conflicted
+++ resolved
@@ -267,14 +267,7 @@
             r0:
               type: bool
               value: "true"
-<<<<<<< HEAD
-    initial_ast: bdaa183802b2edf9694fe4e58c7b8081488cf234e018db9d31528576fe196956
-    imports_resolved_ast: bc9ae52b5fc4246a4093f5d7f68f08361deac2ca4e2526309a0d2c0bb00e4192
-    canonicalized_ast: bc9ae52b5fc4246a4093f5d7f68f08361deac2ca4e2526309a0d2c0bb00e4192
-    type_inferenced_ast: c41b2f7c600e1e93760547aab9319975b1ae38667dd001733f4545bb73380f84
-=======
-    initial_ast: 40deb4346f4ba03cae17b4223f35e527df0d40dbc2301aa02ba9684d62f858b9
-    imports_resolved_ast: 040922ab916e606f4cbbb1c34cee2fe54ac0f965159f139f22ae5f54ae576570
-    canonicalized_ast: 040922ab916e606f4cbbb1c34cee2fe54ac0f965159f139f22ae5f54ae576570
-    type_inferenced_ast: 0b631037c9e8340e3ff7da20f0694bca128d5c4a46c9f45514affecec668b750
->>>>>>> 03f78d56
+    initial_ast: e799cdd9a2194160f97a4fc7bbe48fe64193aeec0d32e1554e0afccca12597b8
+    imports_resolved_ast: a4fadef0df9e6577dab4b7b03c10f480358f9c2ba485c457ceb9aad5d0209c3f
+    canonicalized_ast: a4fadef0df9e6577dab4b7b03c10f480358f9c2ba485c457ceb9aad5d0209c3f
+    type_inferenced_ast: badf0b44dc988eea5dd677c77c818c0aede34c5b3ac550662c599cfb6dae9fea