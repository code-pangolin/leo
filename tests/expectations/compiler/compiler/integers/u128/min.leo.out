--- conflicted
+++ resolved
@@ -17,13 +17,7 @@
               type: bool
               value: "true"
     initial_ast: e26c3438bd276a573bc52e6338c1284eadcf71400648d128a16c9f663b9a5120
-<<<<<<< HEAD
+    ir: 2a588931c08ed3a5238684d17516f077548f8a25694404eda2fac0de71fee770
     imports_resolved_ast: d48a1c06f0bb887e0b29c34d0b7e0c3b818e156b5a2764015b526fd93a807a2e
     canonicalized_ast: d48a1c06f0bb887e0b29c34d0b7e0c3b818e156b5a2764015b526fd93a807a2e
-    type_inferenced_ast: 6c3ac1e828fa59b785944d6e39146de4e2f79079d472c2eb57b864e9ee7e7c29
-=======
-    ir: 2a588931c08ed3a5238684d17516f077548f8a25694404eda2fac0de71fee770
-    imports_resolved_ast: 3260ec4070bdc1140ed1339144acdfa984d7260c8ad3f008c9375b4fff9dcbaf
-    canonicalized_ast: 3260ec4070bdc1140ed1339144acdfa984d7260c8ad3f008c9375b4fff9dcbaf
-    type_inferenced_ast: 227d627dcfe73815ea9f8f8a4d5f8b9e327d346bb54989a7ad70d80de15355e4
->>>>>>> 3626fbdb
+    type_inferenced_ast: 6c3ac1e828fa59b785944d6e39146de4e2f79079d472c2eb57b864e9ee7e7c29