--- conflicted
+++ resolved
@@ -4,19 +4,11 @@
 outputs:
   - circuit:
       num_public_variables: 0
-      num_private_variables: 897
-      num_constraints: 1025
-      at: d77e3a78856021f4168879a52deae4aa0ae2f794684ea6d543003696b284d360
-      bt: 22979cc4368ebcb1faf1a43b44d33545164999cdc7421570f81d9b410701cf8c
-      ct: 2b813201b5f2f36723c7491801d69ec221b7a12678c6ce55200c16a0c07fb2e7
-    ir:
-      - "decl f0: <0>"
-      - "  store &v1, ((v0), (), (), ())"
-      - "  pick &v6, v2, v3, v4"
-      - "  store &v7, v6"
-      - "  eq &v8, v7, v5"
-      - "  retn v8"
-      - ""
+      num_private_variables: 896
+      num_constraints: 1024
+      at: 0830a3e788b536b36f271fadaadcc919281b2171d4e18814385b74f6820cb5c9
+      bt: 1fb9bfc22c01a54c08602e7f3883c19b00de1070aa9bad9e9234e322f9043711
+      ct: ee9facabe4c76f5eb89984d3c5cb15f92eaa0cc3b4bc4fdff261aeb36ad0101b
     output:
       - input_file: u128_t.in
         output:
@@ -30,14 +22,7 @@
             r0:
               type: bool
               value: "true"
-<<<<<<< HEAD
-    initial_ast: 86d601060f6287f38756a4ecc1b53927fa5806412282339204ce8ebf7f7c8810
-    imports_resolved_ast: 86d601060f6287f38756a4ecc1b53927fa5806412282339204ce8ebf7f7c8810
-    canonicalized_ast: 86d601060f6287f38756a4ecc1b53927fa5806412282339204ce8ebf7f7c8810
-    type_inferenced_ast: bd21713ae4404fe9bf119055d2b78528c79deb5485e516ec7ac9c38562f4365a
-=======
     initial_ast: d8edd41c3446a777f3d2b0b033cee9135477ebee6a559854906789ac31db6a9a
     imports_resolved_ast: b78199cdcb7922fc1143b1cc3c097f495cd902e276ccfa57e83532ce589d5a41
     canonicalized_ast: b78199cdcb7922fc1143b1cc3c097f495cd902e276ccfa57e83532ce589d5a41
-    type_inferenced_ast: eab68c0de7654144ad389e725eed94b502445e5132a1d004ae5212b3c20f96f4
->>>>>>> 0e96bf8d
+    type_inferenced_ast: eab68c0de7654144ad389e725eed94b502445e5132a1d004ae5212b3c20f96f4