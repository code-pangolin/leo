---
namespace: Compile
expectation: Pass
outputs:
  - circuit:
      num_public_variables: 0
      num_private_variables: 255
      num_constraints: 255
      at: 68080cb19b62be7f91ee2118affb7b55ea272e15e17581869385053a5c6d3623
      bt: 2c1d031e57e285b1277f2c37853fc7fdff23711e1147d7b26ed74d3acd28ceff
      ct: 0b136215b60005ed17aa4eea76bc4e2b0349c0fecf57dc06f5dba31981f270d0
    ir:
      - "decl f0: <0>"
      - "  store &v0, ((), (), (), ())"
      - "  eq &v3, v1, v2"
      - "  assert v3"
      - ""
    output:
      - input_file: i64.in
        output:
          registers: {}
<<<<<<< HEAD
    initial_ast: f6aa32b7fbd6555135372ba750e262f47bb79fada21fcab319a22232f9687add
    imports_resolved_ast: f6aa32b7fbd6555135372ba750e262f47bb79fada21fcab319a22232f9687add
    canonicalized_ast: 4bc917ea3665ac25d12d79c6495c3b25f61124c8cb8475ed2626fb4cafb9ae4e
    type_inferenced_ast: 70373ca31ce708300706e396d48c1184839e57aeb51c025e215ff910873ae3ab
=======
    initial_ast: 9389a270a24424ceb480768d8d0811101f2f92c7fc7447efe29686fd30d075e8
    imports_resolved_ast: b7b9651dc94535455bbad7de05271860de402c7aedc35b383007579335083b98
    canonicalized_ast: d0d25a6891395509a31049cb41445f975748bc342aaf639bec67c9f87656e674
    type_inferenced_ast: 4c324a1987b447fbeae0c7d1c15ed16585f605c293e293e41065ce170be163d2
>>>>>>> 0e96bf8d
<|MERGE_RESOLUTION|>--- conflicted
+++ resolved
@@ -9,24 +9,11 @@
       at: 68080cb19b62be7f91ee2118affb7b55ea272e15e17581869385053a5c6d3623
       bt: 2c1d031e57e285b1277f2c37853fc7fdff23711e1147d7b26ed74d3acd28ceff
       ct: 0b136215b60005ed17aa4eea76bc4e2b0349c0fecf57dc06f5dba31981f270d0
-    ir:
-      - "decl f0: <0>"
-      - "  store &v0, ((), (), (), ())"
-      - "  eq &v3, v1, v2"
-      - "  assert v3"
-      - ""
     output:
       - input_file: i64.in
         output:
           registers: {}
-<<<<<<< HEAD
-    initial_ast: f6aa32b7fbd6555135372ba750e262f47bb79fada21fcab319a22232f9687add
-    imports_resolved_ast: f6aa32b7fbd6555135372ba750e262f47bb79fada21fcab319a22232f9687add
-    canonicalized_ast: 4bc917ea3665ac25d12d79c6495c3b25f61124c8cb8475ed2626fb4cafb9ae4e
-    type_inferenced_ast: 70373ca31ce708300706e396d48c1184839e57aeb51c025e215ff910873ae3ab
-=======
     initial_ast: 9389a270a24424ceb480768d8d0811101f2f92c7fc7447efe29686fd30d075e8
     imports_resolved_ast: b7b9651dc94535455bbad7de05271860de402c7aedc35b383007579335083b98
     canonicalized_ast: d0d25a6891395509a31049cb41445f975748bc342aaf639bec67c9f87656e674
-    type_inferenced_ast: 4c324a1987b447fbeae0c7d1c15ed16585f605c293e293e41065ce170be163d2
->>>>>>> 0e96bf8d
+    type_inferenced_ast: 4c324a1987b447fbeae0c7d1c15ed16585f605c293e293e41065ce170be163d2