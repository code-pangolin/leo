--- conflicted
+++ resolved
@@ -4,18 +4,11 @@
 outputs:
   - circuit:
       num_public_variables: 0
-      num_private_variables: 385
-      num_constraints: 386
-      at: ded0e0cd07a87fb7756c5b09e35f8e05309d4f4cbcf0351c95bcbee9fc4e4901
-      bt: c589c573d5d59147c9947d6d03769a4fe4b44fbf3f269b90863c2a165c282f8c
-      ct: 6d487c5755b6ac3c7bc4b0044f2f36a6925917a727d08bc572eff136478b74d6
-    ir:
-      - "decl f0: <0>"
-      - "  store &v1, ((v0), (), (), ())"
-      - "  sub &v5, v2, v3"
-      - "  eq &v6, v5, v4"
-      - "  retn v6"
-      - ""
+      num_private_variables: 384
+      num_constraints: 385
+      at: 03f552addf49f5f1c8402d8af8dd733983efa7fd3436d677d89d74a1c6548962
+      bt: 8cbfb6559664a4d73354d718f19247484a98da79ddf83350c1a070cb14fda399
+      ct: 4906d35acd2d4c5fda24a10932dbccfb9c814de0b6160b29fa57540935c864ee
     output:
       - input_file: u64_f.in
         output:
@@ -23,14 +16,7 @@
             r0:
               type: bool
               value: "true"
-<<<<<<< HEAD
-    initial_ast: 3deff948e5ca1431e3f2fbd6a0a15e4f90a099080164e98fe4efab6db15d0390
-    imports_resolved_ast: 3deff948e5ca1431e3f2fbd6a0a15e4f90a099080164e98fe4efab6db15d0390
-    canonicalized_ast: 3deff948e5ca1431e3f2fbd6a0a15e4f90a099080164e98fe4efab6db15d0390
-    type_inferenced_ast: 4eac1df108c15580ce8969d18add46067f68e1f0079f04d6d225f84cda29c26f
-=======
     initial_ast: 9776d9311c67fd4c0a402d7b62623d78090a7c548e25841d2629d503bfe185ff
     imports_resolved_ast: 66f9a33cf63d5a4786003782325fd2385ca0057d6c1ed97d02df06ffee93f392
     canonicalized_ast: 66f9a33cf63d5a4786003782325fd2385ca0057d6c1ed97d02df06ffee93f392
-    type_inferenced_ast: f25086e5c7e00b9cd4c25e437f30610cbb4bdb0fc9e8c758e7dd2b5c9b5780be
->>>>>>> 0e96bf8d
+    type_inferenced_ast: f25086e5c7e00b9cd4c25e437f30610cbb4bdb0fc9e8c758e7dd2b5c9b5780be