---
namespace: Compile
expectation: Pass
outputs:
  - circuit:
      num_public_variables: 0
      num_private_variables: 114
      num_constraints: 114
      at: 06e983ea1b9ea55e10e1949da600bc61846508f72c22a3ab439b8be697fc931d
      bt: b9e7867ebd28594e6b8373c359e25925b6aaf8bb1e51d9247ad8cef356b4a13a
      ct: 1e1930b0bfcd18365697cc1922dc88913f6dcbdc4dc9ed5cf6c7d5369433f722
    output:
      - input_file: u16_f.in
        output:
          registers:
            r0:
              type: bool
              value: "false"
      - input_file: u16_g.in
        output:
          registers:
            r0:
              type: bool
              value: "false"
    initial_ast: 0a5e4bdc6da482d81511079fddfe0c0d11489c7b51748d02c300338f7c58641d
<<<<<<< HEAD
    imports_resolved_ast: 813ad11a6543344072d3159a8cac08eaab9a05a88444498df6cc564c14df8b1b
    canonicalized_ast: 813ad11a6543344072d3159a8cac08eaab9a05a88444498df6cc564c14df8b1b
    type_inferenced_ast: 2e15f410957b8f3cf087973d007bc23d5bc3e817d36800d10b2cfc8c1e89da99
=======
    ir: ef20a320fb3fa25d23bd3d5228d18975e29296336b479be01098b99a5fe34917
    imports_resolved_ast: 7411a7d159def012bb56dc501f9fdc51b35a5198918534fadc88913e4ff02fed
    canonicalized_ast: 7411a7d159def012bb56dc501f9fdc51b35a5198918534fadc88913e4ff02fed
    type_inferenced_ast: da7c63db8be7c785b1490fc7b1b87e4c51c26f10bb452dc9db9ba53508a27999
>>>>>>> 3626fbdb
<|MERGE_RESOLUTION|>--- conflicted
+++ resolved
@@ -23,13 +23,7 @@
               type: bool
               value: "false"
     initial_ast: 0a5e4bdc6da482d81511079fddfe0c0d11489c7b51748d02c300338f7c58641d
-<<<<<<< HEAD
+    ir: ef20a320fb3fa25d23bd3d5228d18975e29296336b479be01098b99a5fe34917
     imports_resolved_ast: 813ad11a6543344072d3159a8cac08eaab9a05a88444498df6cc564c14df8b1b
     canonicalized_ast: 813ad11a6543344072d3159a8cac08eaab9a05a88444498df6cc564c14df8b1b
-    type_inferenced_ast: 2e15f410957b8f3cf087973d007bc23d5bc3e817d36800d10b2cfc8c1e89da99
-=======
-    ir: ef20a320fb3fa25d23bd3d5228d18975e29296336b479be01098b99a5fe34917
-    imports_resolved_ast: 7411a7d159def012bb56dc501f9fdc51b35a5198918534fadc88913e4ff02fed
-    canonicalized_ast: 7411a7d159def012bb56dc501f9fdc51b35a5198918534fadc88913e4ff02fed
-    type_inferenced_ast: da7c63db8be7c785b1490fc7b1b87e4c51c26f10bb452dc9db9ba53508a27999
->>>>>>> 3626fbdb
+    type_inferenced_ast: 2e15f410957b8f3cf087973d007bc23d5bc3e817d36800d10b2cfc8c1e89da99