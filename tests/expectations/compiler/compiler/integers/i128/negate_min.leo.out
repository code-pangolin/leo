--- conflicted
+++ resolved
@@ -266,14 +266,7 @@
             r0:
               type: bool
               value: "true"
-<<<<<<< HEAD
-    initial_ast: c21a2be25e8db72e0de90d29953d455b2ec8653749c8cf28b9ddf006f0e26ada
-    imports_resolved_ast: 0e6b522f703dfda3619a641e0808ddfa491bdc363eb1604fa3c397c949cc6046
-    canonicalized_ast: 0e6b522f703dfda3619a641e0808ddfa491bdc363eb1604fa3c397c949cc6046
-    type_inferenced_ast: 5f96a14eca230c96751bdc15746e958352e4200a4e2827d474c2aab558c7d672
-=======
-    initial_ast: 0567e2fc8d4f6399c7dfa95915af87a7a303708b4acf270e77608654e9758305
-    imports_resolved_ast: 7b65946dc591a55d7ba60aff79bb348a54141712dbae2466f3860fb0b95a653f
-    canonicalized_ast: 7b65946dc591a55d7ba60aff79bb348a54141712dbae2466f3860fb0b95a653f
-    type_inferenced_ast: a483491525bfd8b9c6db5ec9a726bffc0651fa75a489cf1b49a13390e7ada689
->>>>>>> 03f78d56
+    initial_ast: cc1b376fc24b30b61e27e5e68a4b386f9b4ea83a6dd3c1d49976d66153c9c26b
+    imports_resolved_ast: 8d6d028bf55d69a340557cd9c4a1eaf3a1d513fc0a695a313ca7e7609ed9b611
+    canonicalized_ast: 8d6d028bf55d69a340557cd9c4a1eaf3a1d513fc0a695a313ca7e7609ed9b611
+    type_inferenced_ast: c6e0df35c92e07fe9645d4278336c7fddde8e16fe3d7fd9d73ef181f5cd039ac