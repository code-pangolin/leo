--- conflicted
+++ resolved
@@ -17,13 +17,7 @@
               type: bool
               value: "true"
     initial_ast: cc1b376fc24b30b61e27e5e68a4b386f9b4ea83a6dd3c1d49976d66153c9c26b
-<<<<<<< HEAD
+    ir: b61853df16f98b541fbfb1fd2f29c8b427400d2adac6122a5711c98cd7b5afcc
     imports_resolved_ast: 8d79733c4d8a6b613d796eb1980980c447381e78337e40b61beae5a6d620c58c
     canonicalized_ast: 8d79733c4d8a6b613d796eb1980980c447381e78337e40b61beae5a6d620c58c
-    type_inferenced_ast: 262375b18116495a47ce001ba06317975db2996ed0e2b8b8d08a5e393d697f6c
-=======
-    ir: b61853df16f98b541fbfb1fd2f29c8b427400d2adac6122a5711c98cd7b5afcc
-    imports_resolved_ast: 8d6d028bf55d69a340557cd9c4a1eaf3a1d513fc0a695a313ca7e7609ed9b611
-    canonicalized_ast: 8d6d028bf55d69a340557cd9c4a1eaf3a1d513fc0a695a313ca7e7609ed9b611
-    type_inferenced_ast: c6e0df35c92e07fe9645d4278336c7fddde8e16fe3d7fd9d73ef181f5cd039ac
->>>>>>> 3626fbdb
+    type_inferenced_ast: 262375b18116495a47ce001ba06317975db2996ed0e2b8b8d08a5e393d697f6c