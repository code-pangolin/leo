---
namespace: Compile
expectation: Pass
outputs:
  - circuit:
      num_public_variables: 0
      num_private_variables: 3333
      num_constraints: 4390
      at: 9540c26c9e9e05b96b11d1d1ea8da8be142e7723b8eeb66e28074cebb5af5e66
      bt: 0d41f107ab1d9543570e662325b4c8057a66eba554cd878c20f33b64cf3b3884
      ct: b5bb27fe04fc9bc1cd98f36ccfeefbb52d6f8c4768937963f93d6c7d9019285a
    output:
      - input_file: mul.in
        output:
          registers:
            r0:
              type: bool
              value: "false"
    initial_ast: 7746d5737de1b6f65bfd7f5e34d06659128c4cc4a067bdd8b035fbb68bfbc26b
<<<<<<< HEAD
    imports_resolved_ast: 8ea0b204bdb47004a898c0d1fa1de0af0a72dca11e770368169e2aec8d3cc011
    canonicalized_ast: 8ea0b204bdb47004a898c0d1fa1de0af0a72dca11e770368169e2aec8d3cc011
    type_inferenced_ast: bac458b2473f16c7d8c09a90ddc3aeabb6631a1460d4efa51cf56ef80bec7ce2
=======
    ir: c15131e152bf2db9deb04504cb3e59da8b9df2c28be536e9c7e3ea9da5782458
    imports_resolved_ast: c2512bd7a0ef5fb6a63b52cbd6dce2746b3cd135b17c2f5ba19199f9142845f1
    canonicalized_ast: c2512bd7a0ef5fb6a63b52cbd6dce2746b3cd135b17c2f5ba19199f9142845f1
    type_inferenced_ast: 2baddef2990581319434a7f6f9b83dc3ac33dbdb3e61b5aebf84b3fe1c31237a
>>>>>>> 3626fbdb
<|MERGE_RESOLUTION|>--- conflicted
+++ resolved
@@ -17,13 +17,7 @@
               type: bool
               value: "false"
     initial_ast: 7746d5737de1b6f65bfd7f5e34d06659128c4cc4a067bdd8b035fbb68bfbc26b
-<<<<<<< HEAD
+    ir: c15131e152bf2db9deb04504cb3e59da8b9df2c28be536e9c7e3ea9da5782458
     imports_resolved_ast: 8ea0b204bdb47004a898c0d1fa1de0af0a72dca11e770368169e2aec8d3cc011
     canonicalized_ast: 8ea0b204bdb47004a898c0d1fa1de0af0a72dca11e770368169e2aec8d3cc011
-    type_inferenced_ast: bac458b2473f16c7d8c09a90ddc3aeabb6631a1460d4efa51cf56ef80bec7ce2
-=======
-    ir: c15131e152bf2db9deb04504cb3e59da8b9df2c28be536e9c7e3ea9da5782458
-    imports_resolved_ast: c2512bd7a0ef5fb6a63b52cbd6dce2746b3cd135b17c2f5ba19199f9142845f1
-    canonicalized_ast: c2512bd7a0ef5fb6a63b52cbd6dce2746b3cd135b17c2f5ba19199f9142845f1
-    type_inferenced_ast: 2baddef2990581319434a7f6f9b83dc3ac33dbdb3e61b5aebf84b3fe1c31237a
->>>>>>> 3626fbdb
+    type_inferenced_ast: bac458b2473f16c7d8c09a90ddc3aeabb6631a1460d4efa51cf56ef80bec7ce2