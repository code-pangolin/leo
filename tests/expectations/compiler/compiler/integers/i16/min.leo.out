---
namespace: Compile
expectation: Pass
outputs:
  - circuit:
      num_public_variables: 0
      num_private_variables: 2
      num_constraints: 2
      at: 401937c524c61a28b4fab76d7a1f85bb628850012af62362a0922610372faf92
      bt: cdf9a9cee4f2edf55111a95ae60bde9801080f6bde638a5c79273a39a2f9f7f5
      ct: 643d5437104296e21d906ecb15b2c96ad278f20cfc4af53b12bb6069bd853726
    ir:
      - "decl f0: <0>"
      - "  store &v1, ((v0), (), (), ())"
      - "  store &v3, -32768"
      - "  eq &v4, v2, true"
      - "  retn v4"
      - "decl f1: <5>"
      - "  retn [false, false, false, false, false, false, false, false, false, false, false, false, false, false, false, false, false, false, false, false, false, false, false, false, false, false, false, false, false, false, false, false, false, false, false, false, false, false, false, false, false, false, false, false, false, false, false, false, false, false, false, false, false, false, false, false, false, false, false, false, false, false, false, false, false, false, false, false, false, false, false, false, false, false, false, false, false, false, false, false, false, false, false, false, false, false, false, false, false, false, false, false, false, false, false, false, false, false, false, false, false, false, false, false, false, false, false, false, false, false, false, false, false, false, false, false, false, false, false, false, false, false, false, false, false, false, false, false, false, false, false, false, false, false, false, false, false, false, false, false, false, false, false, false, false, false, false, false, false, false, false, false, false, false, false, false, false, false, false, false, false, false, false, false, false, false, false, false, false, false, false, false, false, false, false, false, false, false, false, false, false, false, false, false, false, false, false, false, false, false, false, false, false, false, false, false, false, false, false, false, false, false, false, false, false, false, false, false, false, false, false, false, false, false, false, false, false, false, false, false, false, false, false, false, false, false, false, false, false, false, false, false, false, false, false, false, false, false, false, false, false, false, false, false, false, false, false, false, false, false, false, false, false, false, false, false]"
      - "decl f2: <6>"
      - "  retn aleo1qnr4dkkvkgfqph0vzc3y6z2eu975wnpz2925ntjccd5cfqxtyu8sta57j8"
      - "decl f3: <7>"
      - "  retn [0, 0, 0, 0, 0, 0, 0, 0, 0, 0, 0, 0, 0, 0, 0, 0, 0, 0, 0, 0, 0, 0, 0, 0, 0, 0, 0, 0, 0, 0, 0, 0]"
      - "decl f4: <8>"
      - "  retn aleo1qnr4dkkvkgfqph0vzc3y6z2eu975wnpz2925ntjccd5cfqxtyu8sta57j8"
      - "decl f5: <9>"
      - "  retn [false, false, false, false, false, false, false, false, false, false, false, false, false, false, false, false, false, false, false, false, false, false, false, false, false, false, false, false, false, false, false, false, false, false, false, false, false, false, false, false, false, false, false, false, false, false, false, false, false, false, false, false, false, false, false, false, false, false, false, false, false, false, false, false, false, false, false, false, false, false, false, false, false, false, false, false, false, false, false, false, false, false, false, false, false, false, false, false, false, false, false, false, false, false, false, false, false, false, false, false, false, false, false, false, false, false, false, false, false, false, false, false, false, false, false, false, false, false, false, false, false, false, false, false, false, false, false, false, false, false, false, false, false, false, false, false, false, false, false, false, false, false, false, false, false, false, false, false, false, false, false, false, false, false, false, false, false, false, false, false, false, false, false, false, false, false, false, false, false, false, false, false, false, false, false, false, false, false, false, false, false, false, false, false, false, false, false, false, false, false, false, false, false, false, false, false, false, false, false, false, false, false, false, false, false, false, false, false, false, false, false, false, false, false, false, false, false, false, false, false, false, false, false, false, false, false, false, false, false, false, false, false, false, false, false, false, false, false, false, false, false, false, false, false, false, false, false, false, false, false, false, false, false, false, false, false]"
      - "decl f6: <10>"
      - "  retn aleo1qnr4dkkvkgfqph0vzc3y6z2eu975wnpz2925ntjccd5cfqxtyu8sta57j8"
      - "decl f7: <11>"
      - "  retn [0, 0, 0, 0, 0, 0, 0, 0, 0, 0, 0, 0, 0, 0, 0, 0, 0, 0, 0, 0, 0, 0, 0, 0, 0, 0, 0, 0, 0, 0, 0, 0]"
      - "decl f8: <12>"
      - "  retn aleo1qnr4dkkvkgfqph0vzc3y6z2eu975wnpz2925ntjccd5cfqxtyu8sta57j8"
      - "decl f9: <13>"
      - "  retn 0"
      - "decl f10: <14>"
      - "  retn [false]"
      - "decl f11: <15>"
      - "  retn false"
      - "decl f12: <16>"
      - "  retn [0]"
      - "decl f13: <17>"
      - "  retn false"
      - "decl f14: <18>"
      - "  retn [false]"
      - "decl f15: <19>"
      - "  retn false"
      - "decl f16: <20>"
      - "  retn [0]"
      - "decl f17: <21>"
      - "  retn false"
      - "decl f18: <22>"
      - "  retn [false, false, false, false, false, false, false, false, false, false, false, false, false, false, false, false, false, false, false, false, false, false, false, false, false, false, false, false, false, false, false, false, false, false, false, false, false, false, false, false, false, false, false, false, false, false, false, false, false, false, false, false, false, false, false, false, false, false, false, false, false, false, false, false, false, false, false, false, false, false, false, false, false, false, false, false, false, false, false, false, false, false, false, false, false, false, false, false, false, false, false, false, false, false, false, false, false, false, false, false, false, false, false, false, false, false, false, false, false, false, false, false, false, false, false, false, false, false, false, false, false, false, false, false, false, false, false, false, false, false, false, false, false, false, false, false, false, false, false, false, false, false, false, false, false, false, false, false, false, false, false, false, false, false, false, false, false, false, false, false, false, false, false, false, false, false, false, false, false, false, false, false, false, false, false, false, false, false, false, false, false, false, false, false, false, false, false, false, false, false, false, false, false, false, false, false, false, false, false, false, false, false, false, false, false, false, false, false, false, false, false, false, false, false, false, false, false, false, false, false, false, false, false, false, false, false, false, false, false, false, false, false, false, false, false, false, false, false, false, false, false, false, false, false, false, false, false, false, false, false, false, false, false]"
      - "decl f19: <23>"
      - "  retn 'a'"
      - "decl f20: <24>"
      - "  retn [0, 0, 0, 0, 0, 0, 0, 0, 0, 0, 0, 0, 0, 0, 0, 0, 0, 0, 0, 0, 0, 0, 0, 0, 0, 0, 0, 0, 0, 0, 0, 0]"
      - "decl f21: <25>"
      - "  retn 'a'"
      - "decl f22: <26>"
      - "  retn [false, false, false, false, false, false, false, false, false, false, false, false, false, false, false, false, false, false, false, false, false, false, false, false, false, false, false, false, false, false, false, false, false, false, false, false, false, false, false, false, false, false, false, false, false, false, false, false, false, false, false, false, false, false, false, false, false, false, false, false, false, false, false, false, false, false, false, false, false, false, false, false, false, false, false, false, false, false, false, false, false, false, false, false, false, false, false, false, false, false, false, false, false, false, false, false, false, false, false, false, false, false, false, false, false, false, false, false, false, false, false, false, false, false, false, false, false, false, false, false, false, false, false, false, false, false, false, false, false, false, false, false, false, false, false, false, false, false, false, false, false, false, false, false, false, false, false, false, false, false, false, false, false, false, false, false, false, false, false, false, false, false, false, false, false, false, false, false, false, false, false, false, false, false, false, false, false, false, false, false, false, false, false, false, false, false, false, false, false, false, false, false, false, false, false, false, false, false, false, false, false, false, false, false, false, false, false, false, false, false, false, false, false, false, false, false, false, false, false, false, false, false, false, false, false, false, false, false, false, false, false, false, false, false, false, false, false, false, false, false, false, false, false, false, false, false, false, false, false, false, false, false, false]"
      - "decl f23: <27>"
      - "  retn 'a'"
      - "decl f24: <28>"
      - "  retn [0, 0, 0, 0, 0, 0, 0, 0, 0, 0, 0, 0, 0, 0, 0, 0, 0, 0, 0, 0, 0, 0, 0, 0, 0, 0, 0, 0, 0, 0, 0, 0]"
      - "decl f25: <29>"
      - "  retn 'a'"
      - "decl f26: <30>"
      - "  retn [false, false, false, false, false, false, false, false, false, false, false, false, false, false, false, false, false, false, false, false, false, false, false, false, false, false, false, false, false, false, false, false, false, false, false, false, false, false, false, false, false, false, false, false, false, false, false, false, false, false, false, false, false, false, false, false, false, false, false, false, false, false, false, false, false, false, false, false, false, false, false, false, false, false, false, false, false, false, false, false, false, false, false, false, false, false, false, false, false, false, false, false, false, false, false, false, false, false, false, false, false, false, false, false, false, false, false, false, false, false, false, false, false, false, false, false, false, false, false, false, false, false, false, false, false, false, false, false, false, false, false, false, false, false, false, false, false, false, false, false, false, false, false, false, false, false, false, false, false, false, false, false, false, false, false, false, false, false, false, false, false, false, false, false, false, false, false, false, false, false, false, false, false, false, false, false, false, false, false, false, false, false, false, false, false, false, false, false, false, false, false, false, false, false, false, false, false, false, false, false, false, false, false, false, false, false, false, false, false, false, false, false, false, false, false, false, false, false, false, false, false, false, false, false, false, false, false, false, false, false, false, false, false, false, false, false, false, false, false, false, false, false, false, false, false, false, false, false, false, false, false, false, false]"
      - "decl f27: <31>"
      - "  retn []"
      - "decl f28: <32>"
      - "  retn [0, 0, 0, 0, 0, 0, 0, 0, 0, 0, 0, 0, 0, 0, 0, 0, 0, 0, 0, 0, 0, 0, 0, 0, 0, 0, 0, 0, 0, 0, 0, 0]"
      - "decl f29: <33>"
      - "  retn []"
      - "decl f30: <34>"
      - "  retn [false, false, false, false, false, false, false, false, false, false, false, false, false, false, false, false, false, false, false, false, false, false, false, false, false, false, false, false, false, false, false, false, false, false, false, false, false, false, false, false, false, false, false, false, false, false, false, false, false, false, false, false, false, false, false, false, false, false, false, false, false, false, false, false, false, false, false, false, false, false, false, false, false, false, false, false, false, false, false, false, false, false, false, false, false, false, false, false, false, false, false, false, false, false, false, false, false, false, false, false, false, false, false, false, false, false, false, false, false, false, false, false, false, false, false, false, false, false, false, false, false, false, false, false, false, false, false, false, false, false, false, false, false, false, false, false, false, false, false, false, false, false, false, false, false, false, false, false, false, false, false, false, false, false, false, false, false, false, false, false, false, false, false, false, false, false, false, false, false, false, false, false, false, false, false, false, false, false, false, false, false, false, false, false, false, false, false, false, false, false, false, false, false, false, false, false, false, false, false, false, false, false, false, false, false, false, false, false, false, false, false, false, false, false, false, false, false, false, false, false, false, false, false, false, false, false, false, false, false, false, false, false, false, false, false, false, false, false, false, false, false, false, false, false, false, false, false, false, false, false, false, false, false]"
      - "decl f31: <35>"
      - "  retn []"
      - "decl f32: <36>"
      - "  retn [0, 0, 0, 0, 0, 0, 0, 0, 0, 0, 0, 0, 0, 0, 0, 0, 0, 0, 0, 0, 0, 0, 0, 0, 0, 0, 0, 0, 0, 0, 0, 0]"
      - "decl f33: <37>"
      - "  retn []"
      - "decl f34: <38>"
      - "  retn [false, false, false, false, false, false, false, false, false, false, false, false, false, false, false, false, false, false, false, false, false, false, false, false, false, false, false, false, false, false, false, false, false, false, false, false, false, false, false, false, false, false, false, false, false, false, false, false, false, false, false, false, false, false, false, false, false, false, false, false, false, false, false, false, false, false, false, false, false, false, false, false, false, false, false, false, false, false, false, false, false, false, false, false, false, false, false, false, false, false, false, false, false, false, false, false, false, false, false, false, false, false, false, false, false, false, false, false, false, false, false, false, false, false, false, false, false, false, false, false, false, false, false, false, false, false, false, false, false, false, false, false, false, false, false, false, false, false, false, false, false, false, false, false, false, false, false, false, false, false, false, false, false, false, false, false, false, false, false, false, false, false, false, false, false, false, false, false, false, false, false, false, false, false, false, false, false, false, false, false, false, false, false, false, false, false, false, false, false, false, false, false, false, false, false, false, false, false, false, false, false, false, false, false, false, false, false, false, false, false, false, false, false, false, false, false, false, false, false, false, false, false, false, false, false, false, false, false, false, false, false, false, false, false, false, false, false, false, false, false, false, false, false, false, false, false, false, false, false, false, false, false, false, false, false, false, false, false, false, false, false, false, false, false, false, false, false, false, false, false, false, false, false, false, false, false, false, false, false, false, false, false, false, false, false, false, false, false, false, false, false, false, false, false, false, false, false, false, false, false, false, false, false, false, false, false, false, false, false, false, false, false, false, false, false, false, false, false, false, false, false, false, false, false, false, false, false, false, false, false, false, false, false, false, false, false, false, false, false, false, false, false, false, false, false, false, false, false, false, false, false, false, false, false, false, false, false, false, false, false, false, false, false, false, false, false, false, false, false, false, false, false, false, false, false, false, false, false, false, false, false, false, false, false, false, false, false, false, false, false, false, false, false, false, false, false, false, false, false, false, false, false, false, false, false, false, false, false, false, false, false, false, false, false, false, false, false, false, false, false, false, false, false, false, false, false, false, false, false, false, false, false, false, false, false, false, false, false, false, false, false, false, false, false, false, false, false, false, false, false, false, false, false, false, false, false, false, false, false, false, false, false, false, false, false, false, false, false, false, false, false, false, false, false, false, false, false, false, false, false, false, false, false, false, false, false, false, false, false, false, false, false, false, false, false, false, false, false, false, false, false, false, false, false, false, false]"
      - "decl f35: <39>"
      - "  retn []group"
      - "decl f36: <40>"
      - "  retn [0, 0, 0, 0, 0, 0, 0, 0, 0, 0, 0, 0, 0, 0, 0, 0, 0, 0, 0, 0, 0, 0, 0, 0, 0, 0, 0, 0, 0, 0, 0, 0, 0, 0, 0, 0, 0, 0, 0, 0, 0, 0, 0, 0, 0, 0, 0, 0, 0, 0, 0, 0, 0, 0, 0, 0, 0, 0, 0, 0, 0, 0, 0, 0]"
      - "decl f37: <41>"
      - "  retn []group"
      - "decl f38: <42>"
      - "  retn [false, false, false, false, false, false, false, false, false, false, false, false, false, false, false, false, false, false, false, false, false, false, false, false, false, false, false, false, false, false, false, false, false, false, false, false, false, false, false, false, false, false, false, false, false, false, false, false, false, false, false, false, false, false, false, false, false, false, false, false, false, false, false, false, false, false, false, false, false, false, false, false, false, false, false, false, false, false, false, false, false, false, false, false, false, false, false, false, false, false, false, false, false, false, false, false, false, false, false, false, false, false, false, false, false, false, false, false, false, false, false, false, false, false, false, false, false, false, false, false, false, false, false, false, false, false, false, false, false, false, false, false, false, false, false, false, false, false, false, false, false, false, false, false, false, false, false, false, false, false, false, false, false, false, false, false, false, false, false, false, false, false, false, false, false, false, false, false, false, false, false, false, false, false, false, false, false, false, false, false, false, false, false, false, false, false, false, false, false, false, false, false, false, false, false, false, false, false, false, false, false, false, false, false, false, false, false, false, false, false, false, false, false, false, false, false, false, false, false, false, false, false, false, false, false, false, false, false, false, false, false, false, false, false, false, false, false, false, false, false, false, false, false, false, false, false, false, false, false, false, false, false, false, false, false, false, false, false, false, false, false, false, false, false, false, false, false, false, false, false, false, false, false, false, false, false, false, false, false, false, false, false, false, false, false, false, false, false, false, false, false, false, false, false, false, false, false, false, false, false, false, false, false, false, false, false, false, false, false, false, false, false, false, false, false, false, false, false, false, false, false, false, false, false, false, false, false, false, false, false, false, false, false, false, false, false, false, false, false, false, false, false, false, false, false, false, false, false, false, false, false, false, false, false, false, false, false, false, false, false, false, false, false, false, false, false, false, false, false, false, false, false, false, false, false, false, false, false, false, false, false, false, false, false, false, false, false, false, false, false, false, false, false, false, false, false, false, false, false, false, false, false, false, false, false, false, false, false, false, false, false, false, false, false, false, false, false, false, false, false, false, false, false, false, false, false, false, false, false, false, false, false, false, false, false, false, false, false, false, false, false, false, false, false, false, false, false, false, false, false, false, false, false, false, false, false, false, false, false, false, false, false, false, false, false, false, false, false, false, false, false, false, false, false, false, false, false, false, false, false, false, false, false, false, false, false, false, false, false, false, false, false, false, false, false, false, false, false, false, false, false, false, false, false, false, false]"
      - "decl f39: <43>"
      - "  retn []group"
      - "decl f40: <44>"
      - "  retn [0, 0, 0, 0, 0, 0, 0, 0, 0, 0, 0, 0, 0, 0, 0, 0, 0, 0, 0, 0, 0, 0, 0, 0, 0, 0, 0, 0, 0, 0, 0, 0, 0, 0, 0, 0, 0, 0, 0, 0, 0, 0, 0, 0, 0, 0, 0, 0, 0, 0, 0, 0, 0, 0, 0, 0, 0, 0, 0, 0, 0, 0, 0, 0]"
      - "decl f41: <45>"
      - "  retn []group"
      - "decl f42: <46>"
      - "  retn [false, false, false, false, false, false, false, false]"
      - "decl f43: <47>"
      - "  retn 0"
      - "decl f44: <48>"
      - "  retn [0]"
      - "decl f45: <49>"
      - "  retn 0"
      - "decl f46: <50>"
      - "  retn [false, false, false, false, false, false, false, false]"
      - "decl f47: <51>"
      - "  retn 0"
      - "decl f48: <52>"
      - "  retn [0]"
      - "decl f49: <53>"
      - "  retn 0"
      - "decl f50: <54>"
      - "  retn [false, false, false, false, false, false, false, false, false, false, false, false, false, false, false, false]"
      - "decl f51: <55>"
      - "  retn 0"
      - "decl f52: <56>"
      - "  retn [0, 0]"
      - "decl f53: <57>"
      - "  retn 0"
      - "decl f54: <58>"
      - "  retn [false, false, false, false, false, false, false, false, false, false, false, false, false, false, false, false]"
      - "decl f55: <59>"
      - "  retn 0"
      - "decl f56: <60>"
      - "  retn [0, 0]"
      - "decl f57: <61>"
      - "  retn 0"
      - "decl f58: <62>"
      - "  retn [false, false, false, false, false, false, false, false, false, false, false, false, false, false, false, false, false, false, false, false, false, false, false, false, false, false, false, false, false, false, false, false]"
      - "decl f59: <63>"
      - "  retn 0"
      - "decl f60: <64>"
      - "  retn [0, 0, 0, 0]"
      - "decl f61: <65>"
      - "  retn 0"
      - "decl f62: <66>"
      - "  retn [false, false, false, false, false, false, false, false, false, false, false, false, false, false, false, false, false, false, false, false, false, false, false, false, false, false, false, false, false, false, false, false]"
      - "decl f63: <67>"
      - "  retn 0"
      - "decl f64: <68>"
      - "  retn [0, 0, 0, 0]"
      - "decl f65: <69>"
      - "  retn 0"
      - "decl f66: <70>"
      - "  retn [false, false, false, false, false, false, false, false, false, false, false, false, false, false, false, false, false, false, false, false, false, false, false, false, false, false, false, false, false, false, false, false, false, false, false, false, false, false, false, false, false, false, false, false, false, false, false, false, false, false, false, false, false, false, false, false, false, false, false, false, false, false, false, false]"
      - "decl f67: <71>"
      - "  retn 0"
      - "decl f68: <72>"
      - "  retn [0, 0, 0, 0, 0, 0, 0, 0]"
      - "decl f69: <73>"
      - "  retn 0"
      - "decl f70: <74>"
      - "  retn [false, false, false, false, false, false, false, false, false, false, false, false, false, false, false, false, false, false, false, false, false, false, false, false, false, false, false, false, false, false, false, false, false, false, false, false, false, false, false, false, false, false, false, false, false, false, false, false, false, false, false, false, false, false, false, false, false, false, false, false, false, false, false, false]"
      - "decl f71: <75>"
      - "  retn 0"
      - "decl f72: <76>"
      - "  retn [0, 0, 0, 0, 0, 0, 0, 0]"
      - "decl f73: <77>"
      - "  retn 0"
      - "decl f74: <78>"
      - "  retn [false, false, false, false, false, false, false, false, false, false, false, false, false, false, false, false, false, false, false, false, false, false, false, false, false, false, false, false, false, false, false, false, false, false, false, false, false, false, false, false, false, false, false, false, false, false, false, false, false, false, false, false, false, false, false, false, false, false, false, false, false, false, false, false, false, false, false, false, false, false, false, false, false, false, false, false, false, false, false, false, false, false, false, false, false, false, false, false, false, false, false, false, false, false, false, false, false, false, false, false, false, false, false, false, false, false, false, false, false, false, false, false, false, false, false, false, false, false, false, false, false, false, false, false, false, false, false, false]"
      - "decl f75: <79>"
      - "  retn 0"
      - "decl f76: <80>"
      - "  retn [0, 0, 0, 0, 0, 0, 0, 0, 0, 0, 0, 0, 0, 0, 0, 0]"
      - "decl f77: <81>"
      - "  retn 0"
      - "decl f78: <82>"
      - "  retn [false, false, false, false, false, false, false, false, false, false, false, false, false, false, false, false, false, false, false, false, false, false, false, false, false, false, false, false, false, false, false, false, false, false, false, false, false, false, false, false, false, false, false, false, false, false, false, false, false, false, false, false, false, false, false, false, false, false, false, false, false, false, false, false, false, false, false, false, false, false, false, false, false, false, false, false, false, false, false, false, false, false, false, false, false, false, false, false, false, false, false, false, false, false, false, false, false, false, false, false, false, false, false, false, false, false, false, false, false, false, false, false, false, false, false, false, false, false, false, false, false, false, false, false, false, false, false, false]"
      - "decl f79: <83>"
      - "  retn 0"
      - "decl f80: <84>"
      - "  retn [0, 0, 0, 0, 0, 0, 0, 0, 0, 0, 0, 0, 0, 0, 0, 0]"
      - "decl f81: <85>"
      - "  retn 0"
      - "decl f82: <86>"
      - "  retn [false, false, false, false, false, false, false, false]"
      - "decl f83: <87>"
      - "  retn 0"
      - "decl f84: <88>"
      - "  retn [0]"
      - "decl f85: <89>"
      - "  retn 0"
      - "decl f86: <90>"
      - "  retn [false, false, false, false, false, false, false, false]"
      - "decl f87: <91>"
      - "  retn 0"
      - "decl f88: <92>"
      - "  retn [0]"
      - "decl f89: <93>"
      - "  retn 0"
      - "decl f90: <94>"
      - "  retn [false, false, false, false, false, false, false, false, false, false, false, false, false, false, false, false]"
      - "decl f91: <95>"
      - "  retn 0"
      - "decl f92: <96>"
      - "  retn [0, 0]"
      - "decl f93: <97>"
      - "  retn 0"
      - "decl f94: <98>"
      - "  retn [false, false, false, false, false, false, false, false, false, false, false, false, false, false, false, false]"
      - "decl f95: <99>"
      - "  retn 0"
      - "decl f96: <100>"
      - "  retn [0, 0]"
      - "decl f97: <101>"
      - "  retn 0"
      - "decl f98: <102>"
      - "  retn [false, false, false, false, false, false, false, false, false, false, false, false, false, false, false, false, false, false, false, false, false, false, false, false, false, false, false, false, false, false, false, false]"
      - "decl f99: <103>"
      - "  retn 0"
      - "decl f100: <104>"
      - "  retn [0, 0, 0, 0]"
      - "decl f101: <105>"
      - "  retn 0"
      - "decl f102: <106>"
      - "  retn [false, false, false, false, false, false, false, false, false, false, false, false, false, false, false, false, false, false, false, false, false, false, false, false, false, false, false, false, false, false, false, false]"
      - "decl f103: <107>"
      - "  retn 0"
      - "decl f104: <108>"
      - "  retn [0, 0, 0, 0]"
      - "decl f105: <109>"
      - "  retn 0"
      - "decl f106: <110>"
      - "  retn [false, false, false, false, false, false, false, false, false, false, false, false, false, false, false, false, false, false, false, false, false, false, false, false, false, false, false, false, false, false, false, false, false, false, false, false, false, false, false, false, false, false, false, false, false, false, false, false, false, false, false, false, false, false, false, false, false, false, false, false, false, false, false, false]"
      - "decl f107: <111>"
      - "  retn 0"
      - "decl f108: <112>"
      - "  retn [0, 0, 0, 0, 0, 0, 0, 0]"
      - "decl f109: <113>"
      - "  retn 0"
      - "decl f110: <114>"
      - "  retn [false, false, false, false, false, false, false, false, false, false, false, false, false, false, false, false, false, false, false, false, false, false, false, false, false, false, false, false, false, false, false, false, false, false, false, false, false, false, false, false, false, false, false, false, false, false, false, false, false, false, false, false, false, false, false, false, false, false, false, false, false, false, false, false]"
      - "decl f111: <115>"
      - "  retn 0"
      - "decl f112: <116>"
      - "  retn [0, 0, 0, 0, 0, 0, 0, 0]"
      - "decl f113: <117>"
      - "  retn 0"
      - "decl f114: <118>"
      - "  retn [false, false, false, false, false, false, false, false, false, false, false, false, false, false, false, false, false, false, false, false, false, false, false, false, false, false, false, false, false, false, false, false, false, false, false, false, false, false, false, false, false, false, false, false, false, false, false, false, false, false, false, false, false, false, false, false, false, false, false, false, false, false, false, false, false, false, false, false, false, false, false, false, false, false, false, false, false, false, false, false, false, false, false, false, false, false, false, false, false, false, false, false, false, false, false, false, false, false, false, false, false, false, false, false, false, false, false, false, false, false, false, false, false, false, false, false, false, false, false, false, false, false, false, false, false, false, false, false]"
      - "decl f115: <119>"
      - "  retn 0"
      - "decl f116: <120>"
      - "  retn [0, 0, 0, 0, 0, 0, 0, 0, 0, 0, 0, 0, 0, 0, 0, 0]"
      - "decl f117: <121>"
      - "  retn 0"
      - "decl f118: <122>"
      - "  retn [false, false, false, false, false, false, false, false, false, false, false, false, false, false, false, false, false, false, false, false, false, false, false, false, false, false, false, false, false, false, false, false, false, false, false, false, false, false, false, false, false, false, false, false, false, false, false, false, false, false, false, false, false, false, false, false, false, false, false, false, false, false, false, false, false, false, false, false, false, false, false, false, false, false, false, false, false, false, false, false, false, false, false, false, false, false, false, false, false, false, false, false, false, false, false, false, false, false, false, false, false, false, false, false, false, false, false, false, false, false, false, false, false, false, false, false, false, false, false, false, false, false, false, false, false, false, false, false]"
      - "decl f119: <123>"
      - "  retn 0"
      - "decl f120: <124>"
      - "  retn [0, 0, 0, 0, 0, 0, 0, 0, 0, 0, 0, 0, 0, 0, 0, 0]"
      - "decl f121: <125>"
      - "  retn 0"
      - ""
    output:
      - input_file: "../input/dummy.in"
        output:
          registers:
            r0:
              type: bool
              value: "true"
<<<<<<< HEAD
    initial_ast: 1400798ada5f641ad71c48f7adb2c6bda3253dc43f4f0590259b580d2c90f933
    imports_resolved_ast: 242450d66974598624773430799d534aa979b7e7055f354bbc4c84141295c8f6
    canonicalized_ast: 242450d66974598624773430799d534aa979b7e7055f354bbc4c84141295c8f6
    type_inferenced_ast: 274c9a2bed94cfd83991e1b221b1c6a524d444502344cf21372254a2575da2dc
=======
    initial_ast: 26a035ba0057a15af8ead67f11c2416bcbdf40cf7ac73616331dbb4b7fa408e9
    imports_resolved_ast: f97f932162c7b8d296a3a7f663c76fa7b277540d7976ff42f800281f47a512ec
    canonicalized_ast: f97f932162c7b8d296a3a7f663c76fa7b277540d7976ff42f800281f47a512ec
    type_inferenced_ast: e04ea0428231ec66753b26d7e90c9af7832f23f78e43c5507725ac6297e852b2
>>>>>>> 03f78d56
<|MERGE_RESOLUTION|>--- conflicted
+++ resolved
@@ -265,14 +265,7 @@
             r0:
               type: bool
               value: "true"
-<<<<<<< HEAD
-    initial_ast: 1400798ada5f641ad71c48f7adb2c6bda3253dc43f4f0590259b580d2c90f933
-    imports_resolved_ast: 242450d66974598624773430799d534aa979b7e7055f354bbc4c84141295c8f6
-    canonicalized_ast: 242450d66974598624773430799d534aa979b7e7055f354bbc4c84141295c8f6
-    type_inferenced_ast: 274c9a2bed94cfd83991e1b221b1c6a524d444502344cf21372254a2575da2dc
-=======
-    initial_ast: 26a035ba0057a15af8ead67f11c2416bcbdf40cf7ac73616331dbb4b7fa408e9
-    imports_resolved_ast: f97f932162c7b8d296a3a7f663c76fa7b277540d7976ff42f800281f47a512ec
-    canonicalized_ast: f97f932162c7b8d296a3a7f663c76fa7b277540d7976ff42f800281f47a512ec
-    type_inferenced_ast: e04ea0428231ec66753b26d7e90c9af7832f23f78e43c5507725ac6297e852b2
->>>>>>> 03f78d56
+    initial_ast: 0957b87e25fd63d1c5e7f5f4d4734aa23cce8c64b3a5e3ab05bbe2723d07a7e5
+    imports_resolved_ast: 4a1d789ecca4cd3fcbcdbd35362cd9c584396351903f539c10e7d949ac3877e5
+    canonicalized_ast: 4a1d789ecca4cd3fcbcdbd35362cd9c584396351903f539c10e7d949ac3877e5
+    type_inferenced_ast: dbfe0ddd48c4fa97ad6378bfb8d50b2de048cace76726cfc4e5a4ad8c929f7d9