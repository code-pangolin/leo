--- conflicted
+++ resolved
@@ -4,18 +4,11 @@
 outputs:
   - circuit:
       num_public_variables: 0
-      num_private_variables: 2
-      num_constraints: 2
-      at: 401937c524c61a28b4fab76d7a1f85bb628850012af62362a0922610372faf92
-      bt: cdf9a9cee4f2edf55111a95ae60bde9801080f6bde638a5c79273a39a2f9f7f5
-      ct: 643d5437104296e21d906ecb15b2c96ad278f20cfc4af53b12bb6069bd853726
-    ir:
-      - "decl f0: <0>"
-      - "  store &v1, ((v0), (), (), ())"
-      - "  store &v3, -128"
-      - "  eq &v4, v2, true"
-      - "  retn v4"
-      - ""
+      num_private_variables: 1
+      num_constraints: 1
+      at: 042610d0fd1fe6d6ac112138f8755752f44c7d2a00f1b5960574d6da5cda393f
+      bt: e97756698880ab7555a959a5fb5c6b4e15bd64612aa677adbfe2d0bd91f0a83c
+      ct: cf1cbb66a638b4860a516671fb74850e6ccf787fe6c4c8d29e9c04efe880bd05
     output:
       - input_file: "../input/dummy.in"
         output:
@@ -23,14 +16,7 @@
             r0:
               type: bool
               value: "true"
-<<<<<<< HEAD
-    initial_ast: d7a5e3f59e61b62fd49ae972a24e020c7150cf6da657584098f1dc60f4ae8087
-    imports_resolved_ast: d7a5e3f59e61b62fd49ae972a24e020c7150cf6da657584098f1dc60f4ae8087
-    canonicalized_ast: d7a5e3f59e61b62fd49ae972a24e020c7150cf6da657584098f1dc60f4ae8087
-    type_inferenced_ast: 2fd06511ddf09b8eac279c283fe1bf3361f57f33060285b8948d7ece884c8a33
-=======
     initial_ast: 42725429d83957372ca63c97764550141db3f8851616a33460e68ad212df74ce
     imports_resolved_ast: 194a7f23ad267fd00cdd5f430f0452497186cd38edc393e9ad6d65403fbce043
     canonicalized_ast: 194a7f23ad267fd00cdd5f430f0452497186cd38edc393e9ad6d65403fbce043
-    type_inferenced_ast: 108460bf99474670a3426bcb45b91067fbb765384fdd6fe7e5303fed734b6057
->>>>>>> 0e96bf8d
+    type_inferenced_ast: 108460bf99474670a3426bcb45b91067fbb765384fdd6fe7e5303fed734b6057