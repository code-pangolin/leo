--- conflicted
+++ resolved
@@ -4,24 +4,11 @@
 outputs:
   - circuit:
       num_public_variables: 0
-      num_private_variables: 34
-      num_constraints: 34
-      at: f125defc4f811f0fbe8d01dc52de44bb493389fc56d273cacb1086c81acad1f8
-      bt: 9fd7adedb2e86d2ef5ffbc91d14e45729d1faa5a9b0329d0a0f0011524f527da
-      ct: b932b14e686704d456a327fec2d18f9beafb7c7f259278497b3ab5c1bc6d0710
-    ir:
-      - "decl f0: <0>"
-      - "  store &v1, ((v0), (), (), ())"
-      - "  tget &v3, v2, 0"
-      - "  eq &v4, v3, 10"
-      - "  tget &v5, v2, 1"
-      - "  eq &v6, v5, true"
-      - "  and &v7, v4, v6"
-      - "  tget &v8, v2, 2"
-      - "  eq &v9, v8, 10"
-      - "  and &v10, v7, v9"
-      - "  retn v10"
-      - ""
+      num_private_variables: 33
+      num_constraints: 33
+      at: 16cd2aaf51f97f0d967f934facd55d3da0f128b5548ca7d9033099dabb8755aa
+      bt: 13ce6219d223223b0e2a5b8bab43bda704fb2509e20143c1c8dc28238c65a0c3
+      ct: 1a2cc6ebebf9b0d70351fb54db6ab269bfec125b7d84dea8450ee1566d937a38
     output:
       - input_file: input/main_tuple.in
         output:
@@ -29,14 +16,7 @@
             r0:
               type: bool
               value: "true"
-<<<<<<< HEAD
-    initial_ast: 3e44c836073c6f19e00dc77bc96b976049f811e29cd53815b12d33e056d11899
-    imports_resolved_ast: 3e44c836073c6f19e00dc77bc96b976049f811e29cd53815b12d33e056d11899
-    canonicalized_ast: 3e44c836073c6f19e00dc77bc96b976049f811e29cd53815b12d33e056d11899
-    type_inferenced_ast: 922e6b495c985b03d116eb68262df405e856939d2f61539aed65dd94a76b76d7
-=======
     initial_ast: 01b9440246bf141fbdc27ab27f53d1b4f42415fb70a2f4d838d0a3a542fe7133
     imports_resolved_ast: 62d84d32d604ac223c56faac64c93fe9141465b5722ee79491668a95ebce5a58
     canonicalized_ast: 62d84d32d604ac223c56faac64c93fe9141465b5722ee79491668a95ebce5a58
-    type_inferenced_ast: a8493feb42aee3e7dba9f98c95336bacacee6cf37c82336be31874fb2ac535fc
->>>>>>> 0e96bf8d
+    type_inferenced_ast: a8493feb42aee3e7dba9f98c95336bacacee6cf37c82336be31874fb2ac535fc