--- conflicted
+++ resolved
@@ -266,14 +266,7 @@
             r0:
               type: bool
               value: "true"
-<<<<<<< HEAD
-    initial_ast: 58661b263e8bca33277e2bd152feb4f89b6995b059ed3556a5dc861ba7ea8d0b
-    imports_resolved_ast: 67c0e43a88692bc0a69848413b40dd4e61a75c8cb7f14231ebd85ce19bde6fd8
-    canonicalized_ast: 2ba78d4233b9d74ec984bffe4a372effb3e23d5300e39eb5cc66672961a1ee9f
-    type_inferenced_ast: ccbef5e3a653265834c98f6359179882e9a76739828e4aef88f39cb6edadb135
-=======
-    initial_ast: c402c7ff63a057abc7365035de27f0966c0e0ac7594761a59d12b699863c6ac0
-    imports_resolved_ast: 36eb3b2ff15d4d99bba01f097566b6b5d876416b5f0aa54f37889756b076dceb
-    canonicalized_ast: 4ab18e9de325a24de5293c4a6405c2e02e74e79b124b9ed07408752b663885a8
-    type_inferenced_ast: 2f22317578c2ba5fee7eec810a27633d17e74ff0148688cb87d920b8aa099dea
->>>>>>> 03f78d56
+    initial_ast: 94dd5139db4b8a45197b74aa35d05363b7f927cfe3bc937cb975a3446e961918
+    imports_resolved_ast: f6c9551cb15f746d9a7c57b2f8c1f93c3bd9dd98d71290f73bc1011b7295bb82
+    canonicalized_ast: 4bb2f0242aaf3c72497a1a3b56d229064f27c0d7fd59868b3d0d4f8438da6ec4
+    type_inferenced_ast: e2e2c2789e0f46c7fde3c9b402b5cd3f7797a2254b8801eff2604fb3c54837f6