--- conflicted
+++ resolved
@@ -265,14 +265,7 @@
             r0:
               type: bool
               value: "true"
-<<<<<<< HEAD
-    initial_ast: 6fb46e6104aa932fb7b5bd58a1033a5b101167a5d826f40fe8f0c888acec1838
-    imports_resolved_ast: 0098c80d9c0d0b916c9c53b234a8ea89059932b15912e7e04f6885df2964d0f5
-    canonicalized_ast: 0098c80d9c0d0b916c9c53b234a8ea89059932b15912e7e04f6885df2964d0f5
-    type_inferenced_ast: 925a2c1b73aa248f8f1700ad889f461eae5071545d28f0454bdb14dbbbbff792
-=======
-    initial_ast: e5b6f2844f5dcb60553310930c19dc46dcdb9f4260d128229c4c0b25395b352c
-    imports_resolved_ast: b0af028963f5e26f527aa2830d7ddd9412aa2bcec777a2ab066f805c8d2d0b90
-    canonicalized_ast: b0af028963f5e26f527aa2830d7ddd9412aa2bcec777a2ab066f805c8d2d0b90
-    type_inferenced_ast: d35473ac60409bb2bfbd73ff35c89b0be18e70f72eba96b5060c1807e1595299
->>>>>>> 03f78d56
+    initial_ast: b732a4f87a510f10e1c8119b45df8e60e883c9fda12c84c1e627378b665fa577
+    imports_resolved_ast: b7ca095e8818716d171ea70e7c1b4803f36fe4a1dcc8cc6b85b27dda4c615465
+    canonicalized_ast: b7ca095e8818716d171ea70e7c1b4803f36fe4a1dcc8cc6b85b27dda4c615465
+    type_inferenced_ast: e4670173ed11e09096214ba2a349410659c5119617ca88428d911995e9f2d375