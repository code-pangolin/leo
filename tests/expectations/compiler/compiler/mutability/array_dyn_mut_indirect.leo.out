---
namespace: Compile
expectation: Pass
outputs:
  - circuit:
      num_public_variables: 0
      num_private_variables: 1914
      num_constraints: 2558
      at: 4736445d494d9b9a754b2eb5c91df5310290d0954417b5a89918f2bf1f4ae134
      bt: 36a24962d91c3492840ab49513db6874c8e617cf8d1b985f756cd54843dac885
      ct: 0132d343b82fee719c3af5146f4417ae3fa7c285f1b5e2aebe9ce2e4505cc336
    ir:
      - "decl f0: <0>"
      - "  store &v1, ((v0), (), (), ())"
      - "  store &v3, [(1, 1), (2, 2), (3, 3)]"
      - "  aget &v4, v3, v2"
      - "  tget &v5, v4, 0"
      - "  tset &v4, 0, 0"
      - "  aset &v3, v2, v4"
      - "  store &v3, v3"
      - "  aget &v6, v3, v2"
      - "  tget &v7, v6, 1"
      - "  tset &v6, 1, 1"
      - "  aset &v3, v2, v6"
      - "  store &v3, v3"
      - "  retn v3"
      - "decl f1: <8>"
      - "  retn [false, false, false, false, false, false, false, false, false, false, false, false, false, false, false, false, false, false, false, false, false, false, false, false, false, false, false, false, false, false, false, false, false, false, false, false, false, false, false, false, false, false, false, false, false, false, false, false, false, false, false, false, false, false, false, false, false, false, false, false, false, false, false, false, false, false, false, false, false, false, false, false, false, false, false, false, false, false, false, false, false, false, false, false, false, false, false, false, false, false, false, false, false, false, false, false, false, false, false, false, false, false, false, false, false, false, false, false, false, false, false, false, false, false, false, false, false, false, false, false, false, false, false, false, false, false, false, false, false, false, false, false, false, false, false, false, false, false, false, false, false, false, false, false, false, false, false, false, false, false, false, false, false, false, false, false, false, false, false, false, false, false, false, false, false, false, false, false, false, false, false, false, false, false, false, false, false, false, false, false, false, false, false, false, false, false, false, false, false, false, false, false, false, false, false, false, false, false, false, false, false, false, false, false, false, false, false, false, false, false, false, false, false, false, false, false, false, false, false, false, false, false, false, false, false, false, false, false, false, false, false, false, false, false, false, false, false, false, false, false, false, false, false, false, false, false, false, false, false, false, false, false, false, false, false, false]"
      - "decl f2: <9>"
      - "  retn aleo1qnr4dkkvkgfqph0vzc3y6z2eu975wnpz2925ntjccd5cfqxtyu8sta57j8"
      - "decl f3: <10>"
      - "  retn [0, 0, 0, 0, 0, 0, 0, 0, 0, 0, 0, 0, 0, 0, 0, 0, 0, 0, 0, 0, 0, 0, 0, 0, 0, 0, 0, 0, 0, 0, 0, 0]"
      - "decl f4: <11>"
      - "  retn aleo1qnr4dkkvkgfqph0vzc3y6z2eu975wnpz2925ntjccd5cfqxtyu8sta57j8"
      - "decl f5: <12>"
      - "  retn [false, false, false, false, false, false, false, false, false, false, false, false, false, false, false, false, false, false, false, false, false, false, false, false, false, false, false, false, false, false, false, false, false, false, false, false, false, false, false, false, false, false, false, false, false, false, false, false, false, false, false, false, false, false, false, false, false, false, false, false, false, false, false, false, false, false, false, false, false, false, false, false, false, false, false, false, false, false, false, false, false, false, false, false, false, false, false, false, false, false, false, false, false, false, false, false, false, false, false, false, false, false, false, false, false, false, false, false, false, false, false, false, false, false, false, false, false, false, false, false, false, false, false, false, false, false, false, false, false, false, false, false, false, false, false, false, false, false, false, false, false, false, false, false, false, false, false, false, false, false, false, false, false, false, false, false, false, false, false, false, false, false, false, false, false, false, false, false, false, false, false, false, false, false, false, false, false, false, false, false, false, false, false, false, false, false, false, false, false, false, false, false, false, false, false, false, false, false, false, false, false, false, false, false, false, false, false, false, false, false, false, false, false, false, false, false, false, false, false, false, false, false, false, false, false, false, false, false, false, false, false, false, false, false, false, false, false, false, false, false, false, false, false, false, false, false, false, false, false, false, false, false, false, false, false, false]"
      - "decl f6: <13>"
      - "  retn aleo1qnr4dkkvkgfqph0vzc3y6z2eu975wnpz2925ntjccd5cfqxtyu8sta57j8"
      - "decl f7: <14>"
      - "  retn [0, 0, 0, 0, 0, 0, 0, 0, 0, 0, 0, 0, 0, 0, 0, 0, 0, 0, 0, 0, 0, 0, 0, 0, 0, 0, 0, 0, 0, 0, 0, 0]"
      - "decl f8: <15>"
      - "  retn aleo1qnr4dkkvkgfqph0vzc3y6z2eu975wnpz2925ntjccd5cfqxtyu8sta57j8"
      - "decl f9: <16>"
      - "  retn 0"
      - "decl f10: <17>"
      - "  retn [false]"
      - "decl f11: <18>"
      - "  retn false"
      - "decl f12: <19>"
      - "  retn [0]"
      - "decl f13: <20>"
      - "  retn false"
      - "decl f14: <21>"
      - "  retn [false]"
      - "decl f15: <22>"
      - "  retn false"
      - "decl f16: <23>"
      - "  retn [0]"
      - "decl f17: <24>"
      - "  retn false"
      - "decl f18: <25>"
      - "  retn [false, false, false, false, false, false, false, false, false, false, false, false, false, false, false, false, false, false, false, false, false, false, false, false, false, false, false, false, false, false, false, false, false, false, false, false, false, false, false, false, false, false, false, false, false, false, false, false, false, false, false, false, false, false, false, false, false, false, false, false, false, false, false, false, false, false, false, false, false, false, false, false, false, false, false, false, false, false, false, false, false, false, false, false, false, false, false, false, false, false, false, false, false, false, false, false, false, false, false, false, false, false, false, false, false, false, false, false, false, false, false, false, false, false, false, false, false, false, false, false, false, false, false, false, false, false, false, false, false, false, false, false, false, false, false, false, false, false, false, false, false, false, false, false, false, false, false, false, false, false, false, false, false, false, false, false, false, false, false, false, false, false, false, false, false, false, false, false, false, false, false, false, false, false, false, false, false, false, false, false, false, false, false, false, false, false, false, false, false, false, false, false, false, false, false, false, false, false, false, false, false, false, false, false, false, false, false, false, false, false, false, false, false, false, false, false, false, false, false, false, false, false, false, false, false, false, false, false, false, false, false, false, false, false, false, false, false, false, false, false, false, false, false, false, false, false, false, false, false, false, false, false, false]"
      - "decl f19: <26>"
      - "  retn 'a'"
      - "decl f20: <27>"
      - "  retn [0, 0, 0, 0, 0, 0, 0, 0, 0, 0, 0, 0, 0, 0, 0, 0, 0, 0, 0, 0, 0, 0, 0, 0, 0, 0, 0, 0, 0, 0, 0, 0]"
      - "decl f21: <28>"
      - "  retn 'a'"
      - "decl f22: <29>"
      - "  retn [false, false, false, false, false, false, false, false, false, false, false, false, false, false, false, false, false, false, false, false, false, false, false, false, false, false, false, false, false, false, false, false, false, false, false, false, false, false, false, false, false, false, false, false, false, false, false, false, false, false, false, false, false, false, false, false, false, false, false, false, false, false, false, false, false, false, false, false, false, false, false, false, false, false, false, false, false, false, false, false, false, false, false, false, false, false, false, false, false, false, false, false, false, false, false, false, false, false, false, false, false, false, false, false, false, false, false, false, false, false, false, false, false, false, false, false, false, false, false, false, false, false, false, false, false, false, false, false, false, false, false, false, false, false, false, false, false, false, false, false, false, false, false, false, false, false, false, false, false, false, false, false, false, false, false, false, false, false, false, false, false, false, false, false, false, false, false, false, false, false, false, false, false, false, false, false, false, false, false, false, false, false, false, false, false, false, false, false, false, false, false, false, false, false, false, false, false, false, false, false, false, false, false, false, false, false, false, false, false, false, false, false, false, false, false, false, false, false, false, false, false, false, false, false, false, false, false, false, false, false, false, false, false, false, false, false, false, false, false, false, false, false, false, false, false, false, false, false, false, false, false, false, false]"
      - "decl f23: <30>"
      - "  retn 'a'"
      - "decl f24: <31>"
      - "  retn [0, 0, 0, 0, 0, 0, 0, 0, 0, 0, 0, 0, 0, 0, 0, 0, 0, 0, 0, 0, 0, 0, 0, 0, 0, 0, 0, 0, 0, 0, 0, 0]"
      - "decl f25: <32>"
      - "  retn 'a'"
      - "decl f26: <33>"
      - "  retn [false, false, false, false, false, false, false, false, false, false, false, false, false, false, false, false, false, false, false, false, false, false, false, false, false, false, false, false, false, false, false, false, false, false, false, false, false, false, false, false, false, false, false, false, false, false, false, false, false, false, false, false, false, false, false, false, false, false, false, false, false, false, false, false, false, false, false, false, false, false, false, false, false, false, false, false, false, false, false, false, false, false, false, false, false, false, false, false, false, false, false, false, false, false, false, false, false, false, false, false, false, false, false, false, false, false, false, false, false, false, false, false, false, false, false, false, false, false, false, false, false, false, false, false, false, false, false, false, false, false, false, false, false, false, false, false, false, false, false, false, false, false, false, false, false, false, false, false, false, false, false, false, false, false, false, false, false, false, false, false, false, false, false, false, false, false, false, false, false, false, false, false, false, false, false, false, false, false, false, false, false, false, false, false, false, false, false, false, false, false, false, false, false, false, false, false, false, false, false, false, false, false, false, false, false, false, false, false, false, false, false, false, false, false, false, false, false, false, false, false, false, false, false, false, false, false, false, false, false, false, false, false, false, false, false, false, false, false, false, false, false, false, false, false, false, false, false, false, false, false, false, false, false]"
      - "decl f27: <34>"
      - "  retn []"
      - "decl f28: <35>"
      - "  retn [0, 0, 0, 0, 0, 0, 0, 0, 0, 0, 0, 0, 0, 0, 0, 0, 0, 0, 0, 0, 0, 0, 0, 0, 0, 0, 0, 0, 0, 0, 0, 0]"
      - "decl f29: <36>"
      - "  retn []"
      - "decl f30: <37>"
      - "  retn [false, false, false, false, false, false, false, false, false, false, false, false, false, false, false, false, false, false, false, false, false, false, false, false, false, false, false, false, false, false, false, false, false, false, false, false, false, false, false, false, false, false, false, false, false, false, false, false, false, false, false, false, false, false, false, false, false, false, false, false, false, false, false, false, false, false, false, false, false, false, false, false, false, false, false, false, false, false, false, false, false, false, false, false, false, false, false, false, false, false, false, false, false, false, false, false, false, false, false, false, false, false, false, false, false, false, false, false, false, false, false, false, false, false, false, false, false, false, false, false, false, false, false, false, false, false, false, false, false, false, false, false, false, false, false, false, false, false, false, false, false, false, false, false, false, false, false, false, false, false, false, false, false, false, false, false, false, false, false, false, false, false, false, false, false, false, false, false, false, false, false, false, false, false, false, false, false, false, false, false, false, false, false, false, false, false, false, false, false, false, false, false, false, false, false, false, false, false, false, false, false, false, false, false, false, false, false, false, false, false, false, false, false, false, false, false, false, false, false, false, false, false, false, false, false, false, false, false, false, false, false, false, false, false, false, false, false, false, false, false, false, false, false, false, false, false, false, false, false, false, false, false, false]"
      - "decl f31: <38>"
      - "  retn []"
      - "decl f32: <39>"
      - "  retn [0, 0, 0, 0, 0, 0, 0, 0, 0, 0, 0, 0, 0, 0, 0, 0, 0, 0, 0, 0, 0, 0, 0, 0, 0, 0, 0, 0, 0, 0, 0, 0]"
      - "decl f33: <40>"
      - "  retn []"
      - "decl f34: <41>"
      - "  retn [false, false, false, false, false, false, false, false, false, false, false, false, false, false, false, false, false, false, false, false, false, false, false, false, false, false, false, false, false, false, false, false, false, false, false, false, false, false, false, false, false, false, false, false, false, false, false, false, false, false, false, false, false, false, false, false, false, false, false, false, false, false, false, false, false, false, false, false, false, false, false, false, false, false, false, false, false, false, false, false, false, false, false, false, false, false, false, false, false, false, false, false, false, false, false, false, false, false, false, false, false, false, false, false, false, false, false, false, false, false, false, false, false, false, false, false, false, false, false, false, false, false, false, false, false, false, false, false, false, false, false, false, false, false, false, false, false, false, false, false, false, false, false, false, false, false, false, false, false, false, false, false, false, false, false, false, false, false, false, false, false, false, false, false, false, false, false, false, false, false, false, false, false, false, false, false, false, false, false, false, false, false, false, false, false, false, false, false, false, false, false, false, false, false, false, false, false, false, false, false, false, false, false, false, false, false, false, false, false, false, false, false, false, false, false, false, false, false, false, false, false, false, false, false, false, false, false, false, false, false, false, false, false, false, false, false, false, false, false, false, false, false, false, false, false, false, false, false, false, false, false, false, false, false, false, false, false, false, false, false, false, false, false, false, false, false, false, false, false, false, false, false, false, false, false, false, false, false, false, false, false, false, false, false, false, false, false, false, false, false, false, false, false, false, false, false, false, false, false, false, false, false, false, false, false, false, false, false, false, false, false, false, false, false, false, false, false, false, false, false, false, false, false, false, false, false, false, false, false, false, false, false, false, false, false, false, false, false, false, false, false, false, false, false, false, false, false, false, false, false, false, false, false, false, false, false, false, false, false, false, false, false, false, false, false, false, false, false, false, false, false, false, false, false, false, false, false, false, false, false, false, false, false, false, false, false, false, false, false, false, false, false, false, false, false, false, false, false, false, false, false, false, false, false, false, false, false, false, false, false, false, false, false, false, false, false, false, false, false, false, false, false, false, false, false, false, false, false, false, false, false, false, false, false, false, false, false, false, false, false, false, false, false, false, false, false, false, false, false, false, false, false, false, false, false, false, false, false, false, false, false, false, false, false, false, false, false, false, false, false, false, false, false, false, false, false, false, false, false, false, false, false, false, false, false, false, false, false, false, false, false, false, false, false, false, false, false, false, false, false, false, false, false, false, false, false]"
      - "decl f35: <42>"
      - "  retn []group"
      - "decl f36: <43>"
      - "  retn [0, 0, 0, 0, 0, 0, 0, 0, 0, 0, 0, 0, 0, 0, 0, 0, 0, 0, 0, 0, 0, 0, 0, 0, 0, 0, 0, 0, 0, 0, 0, 0, 0, 0, 0, 0, 0, 0, 0, 0, 0, 0, 0, 0, 0, 0, 0, 0, 0, 0, 0, 0, 0, 0, 0, 0, 0, 0, 0, 0, 0, 0, 0, 0]"
      - "decl f37: <44>"
      - "  retn []group"
      - "decl f38: <45>"
      - "  retn [false, false, false, false, false, false, false, false, false, false, false, false, false, false, false, false, false, false, false, false, false, false, false, false, false, false, false, false, false, false, false, false, false, false, false, false, false, false, false, false, false, false, false, false, false, false, false, false, false, false, false, false, false, false, false, false, false, false, false, false, false, false, false, false, false, false, false, false, false, false, false, false, false, false, false, false, false, false, false, false, false, false, false, false, false, false, false, false, false, false, false, false, false, false, false, false, false, false, false, false, false, false, false, false, false, false, false, false, false, false, false, false, false, false, false, false, false, false, false, false, false, false, false, false, false, false, false, false, false, false, false, false, false, false, false, false, false, false, false, false, false, false, false, false, false, false, false, false, false, false, false, false, false, false, false, false, false, false, false, false, false, false, false, false, false, false, false, false, false, false, false, false, false, false, false, false, false, false, false, false, false, false, false, false, false, false, false, false, false, false, false, false, false, false, false, false, false, false, false, false, false, false, false, false, false, false, false, false, false, false, false, false, false, false, false, false, false, false, false, false, false, false, false, false, false, false, false, false, false, false, false, false, false, false, false, false, false, false, false, false, false, false, false, false, false, false, false, false, false, false, false, false, false, false, false, false, false, false, false, false, false, false, false, false, false, false, false, false, false, false, false, false, false, false, false, false, false, false, false, false, false, false, false, false, false, false, false, false, false, false, false, false, false, false, false, false, false, false, false, false, false, false, false, false, false, false, false, false, false, false, false, false, false, false, false, false, false, false, false, false, false, false, false, false, false, false, false, false, false, false, false, false, false, false, false, false, false, false, false, false, false, false, false, false, false, false, false, false, false, false, false, false, false, false, false, false, false, false, false, false, false, false, false, false, false, false, false, false, false, false, false, false, false, false, false, false, false, false, false, false, false, false, false, false, false, false, false, false, false, false, false, false, false, false, false, false, false, false, false, false, false, false, false, false, false, false, false, false, false, false, false, false, false, false, false, false, false, false, false, false, false, false, false, false, false, false, false, false, false, false, false, false, false, false, false, false, false, false, false, false, false, false, false, false, false, false, false, false, false, false, false, false, false, false, false, false, false, false, false, false, false, false, false, false, false, false, false, false, false, false, false, false, false, false, false, false, false, false, false, false, false, false, false, false, false, false, false, false, false, false, false, false, false, false, false, false, false, false, false, false, false, false, false, false, false, false]"
      - "decl f39: <46>"
      - "  retn []group"
      - "decl f40: <47>"
      - "  retn [0, 0, 0, 0, 0, 0, 0, 0, 0, 0, 0, 0, 0, 0, 0, 0, 0, 0, 0, 0, 0, 0, 0, 0, 0, 0, 0, 0, 0, 0, 0, 0, 0, 0, 0, 0, 0, 0, 0, 0, 0, 0, 0, 0, 0, 0, 0, 0, 0, 0, 0, 0, 0, 0, 0, 0, 0, 0, 0, 0, 0, 0, 0, 0]"
      - "decl f41: <48>"
      - "  retn []group"
      - "decl f42: <49>"
      - "  retn [false, false, false, false, false, false, false, false]"
      - "decl f43: <50>"
      - "  retn 0"
      - "decl f44: <51>"
      - "  retn [0]"
      - "decl f45: <52>"
      - "  retn 0"
      - "decl f46: <53>"
      - "  retn [false, false, false, false, false, false, false, false]"
      - "decl f47: <54>"
      - "  retn 0"
      - "decl f48: <55>"
      - "  retn [0]"
      - "decl f49: <56>"
      - "  retn 0"
      - "decl f50: <57>"
      - "  retn [false, false, false, false, false, false, false, false, false, false, false, false, false, false, false, false]"
      - "decl f51: <58>"
      - "  retn 0"
      - "decl f52: <59>"
      - "  retn [0, 0]"
      - "decl f53: <60>"
      - "  retn 0"
      - "decl f54: <61>"
      - "  retn [false, false, false, false, false, false, false, false, false, false, false, false, false, false, false, false]"
      - "decl f55: <62>"
      - "  retn 0"
      - "decl f56: <63>"
      - "  retn [0, 0]"
      - "decl f57: <64>"
      - "  retn 0"
      - "decl f58: <65>"
      - "  retn [false, false, false, false, false, false, false, false, false, false, false, false, false, false, false, false, false, false, false, false, false, false, false, false, false, false, false, false, false, false, false, false]"
      - "decl f59: <66>"
      - "  retn 0"
      - "decl f60: <67>"
      - "  retn [0, 0, 0, 0]"
      - "decl f61: <68>"
      - "  retn 0"
      - "decl f62: <69>"
      - "  retn [false, false, false, false, false, false, false, false, false, false, false, false, false, false, false, false, false, false, false, false, false, false, false, false, false, false, false, false, false, false, false, false]"
      - "decl f63: <70>"
      - "  retn 0"
      - "decl f64: <71>"
      - "  retn [0, 0, 0, 0]"
      - "decl f65: <72>"
      - "  retn 0"
      - "decl f66: <73>"
      - "  retn [false, false, false, false, false, false, false, false, false, false, false, false, false, false, false, false, false, false, false, false, false, false, false, false, false, false, false, false, false, false, false, false, false, false, false, false, false, false, false, false, false, false, false, false, false, false, false, false, false, false, false, false, false, false, false, false, false, false, false, false, false, false, false, false]"
      - "decl f67: <74>"
      - "  retn 0"
      - "decl f68: <75>"
      - "  retn [0, 0, 0, 0, 0, 0, 0, 0]"
      - "decl f69: <76>"
      - "  retn 0"
      - "decl f70: <77>"
      - "  retn [false, false, false, false, false, false, false, false, false, false, false, false, false, false, false, false, false, false, false, false, false, false, false, false, false, false, false, false, false, false, false, false, false, false, false, false, false, false, false, false, false, false, false, false, false, false, false, false, false, false, false, false, false, false, false, false, false, false, false, false, false, false, false, false]"
      - "decl f71: <78>"
      - "  retn 0"
      - "decl f72: <79>"
      - "  retn [0, 0, 0, 0, 0, 0, 0, 0]"
      - "decl f73: <80>"
      - "  retn 0"
      - "decl f74: <81>"
      - "  retn [false, false, false, false, false, false, false, false, false, false, false, false, false, false, false, false, false, false, false, false, false, false, false, false, false, false, false, false, false, false, false, false, false, false, false, false, false, false, false, false, false, false, false, false, false, false, false, false, false, false, false, false, false, false, false, false, false, false, false, false, false, false, false, false, false, false, false, false, false, false, false, false, false, false, false, false, false, false, false, false, false, false, false, false, false, false, false, false, false, false, false, false, false, false, false, false, false, false, false, false, false, false, false, false, false, false, false, false, false, false, false, false, false, false, false, false, false, false, false, false, false, false, false, false, false, false, false, false]"
      - "decl f75: <82>"
      - "  retn 0"
      - "decl f76: <83>"
      - "  retn [0, 0, 0, 0, 0, 0, 0, 0, 0, 0, 0, 0, 0, 0, 0, 0]"
      - "decl f77: <84>"
      - "  retn 0"
      - "decl f78: <85>"
      - "  retn [false, false, false, false, false, false, false, false, false, false, false, false, false, false, false, false, false, false, false, false, false, false, false, false, false, false, false, false, false, false, false, false, false, false, false, false, false, false, false, false, false, false, false, false, false, false, false, false, false, false, false, false, false, false, false, false, false, false, false, false, false, false, false, false, false, false, false, false, false, false, false, false, false, false, false, false, false, false, false, false, false, false, false, false, false, false, false, false, false, false, false, false, false, false, false, false, false, false, false, false, false, false, false, false, false, false, false, false, false, false, false, false, false, false, false, false, false, false, false, false, false, false, false, false, false, false, false, false]"
      - "decl f79: <86>"
      - "  retn 0"
      - "decl f80: <87>"
      - "  retn [0, 0, 0, 0, 0, 0, 0, 0, 0, 0, 0, 0, 0, 0, 0, 0]"
      - "decl f81: <88>"
      - "  retn 0"
      - "decl f82: <89>"
      - "  retn [false, false, false, false, false, false, false, false]"
      - "decl f83: <90>"
      - "  retn 0"
      - "decl f84: <91>"
      - "  retn [0]"
      - "decl f85: <92>"
      - "  retn 0"
      - "decl f86: <93>"
      - "  retn [false, false, false, false, false, false, false, false]"
      - "decl f87: <94>"
      - "  retn 0"
      - "decl f88: <95>"
      - "  retn [0]"
      - "decl f89: <96>"
      - "  retn 0"
      - "decl f90: <97>"
      - "  retn [false, false, false, false, false, false, false, false, false, false, false, false, false, false, false, false]"
      - "decl f91: <98>"
      - "  retn 0"
      - "decl f92: <99>"
      - "  retn [0, 0]"
      - "decl f93: <100>"
      - "  retn 0"
      - "decl f94: <101>"
      - "  retn [false, false, false, false, false, false, false, false, false, false, false, false, false, false, false, false]"
      - "decl f95: <102>"
      - "  retn 0"
      - "decl f96: <103>"
      - "  retn [0, 0]"
      - "decl f97: <104>"
      - "  retn 0"
      - "decl f98: <105>"
      - "  retn [false, false, false, false, false, false, false, false, false, false, false, false, false, false, false, false, false, false, false, false, false, false, false, false, false, false, false, false, false, false, false, false]"
      - "decl f99: <106>"
      - "  retn 0"
      - "decl f100: <107>"
      - "  retn [0, 0, 0, 0]"
      - "decl f101: <108>"
      - "  retn 0"
      - "decl f102: <109>"
      - "  retn [false, false, false, false, false, false, false, false, false, false, false, false, false, false, false, false, false, false, false, false, false, false, false, false, false, false, false, false, false, false, false, false]"
      - "decl f103: <110>"
      - "  retn 0"
      - "decl f104: <111>"
      - "  retn [0, 0, 0, 0]"
      - "decl f105: <112>"
      - "  retn 0"
      - "decl f106: <113>"
      - "  retn [false, false, false, false, false, false, false, false, false, false, false, false, false, false, false, false, false, false, false, false, false, false, false, false, false, false, false, false, false, false, false, false, false, false, false, false, false, false, false, false, false, false, false, false, false, false, false, false, false, false, false, false, false, false, false, false, false, false, false, false, false, false, false, false]"
      - "decl f107: <114>"
      - "  retn 0"
      - "decl f108: <115>"
      - "  retn [0, 0, 0, 0, 0, 0, 0, 0]"
      - "decl f109: <116>"
      - "  retn 0"
      - "decl f110: <117>"
      - "  retn [false, false, false, false, false, false, false, false, false, false, false, false, false, false, false, false, false, false, false, false, false, false, false, false, false, false, false, false, false, false, false, false, false, false, false, false, false, false, false, false, false, false, false, false, false, false, false, false, false, false, false, false, false, false, false, false, false, false, false, false, false, false, false, false]"
      - "decl f111: <118>"
      - "  retn 0"
      - "decl f112: <119>"
      - "  retn [0, 0, 0, 0, 0, 0, 0, 0]"
      - "decl f113: <120>"
      - "  retn 0"
      - "decl f114: <121>"
      - "  retn [false, false, false, false, false, false, false, false, false, false, false, false, false, false, false, false, false, false, false, false, false, false, false, false, false, false, false, false, false, false, false, false, false, false, false, false, false, false, false, false, false, false, false, false, false, false, false, false, false, false, false, false, false, false, false, false, false, false, false, false, false, false, false, false, false, false, false, false, false, false, false, false, false, false, false, false, false, false, false, false, false, false, false, false, false, false, false, false, false, false, false, false, false, false, false, false, false, false, false, false, false, false, false, false, false, false, false, false, false, false, false, false, false, false, false, false, false, false, false, false, false, false, false, false, false, false, false, false]"
      - "decl f115: <122>"
      - "  retn 0"
      - "decl f116: <123>"
      - "  retn [0, 0, 0, 0, 0, 0, 0, 0, 0, 0, 0, 0, 0, 0, 0, 0]"
      - "decl f117: <124>"
      - "  retn 0"
      - "decl f118: <125>"
      - "  retn [false, false, false, false, false, false, false, false, false, false, false, false, false, false, false, false, false, false, false, false, false, false, false, false, false, false, false, false, false, false, false, false, false, false, false, false, false, false, false, false, false, false, false, false, false, false, false, false, false, false, false, false, false, false, false, false, false, false, false, false, false, false, false, false, false, false, false, false, false, false, false, false, false, false, false, false, false, false, false, false, false, false, false, false, false, false, false, false, false, false, false, false, false, false, false, false, false, false, false, false, false, false, false, false, false, false, false, false, false, false, false, false, false, false, false, false, false, false, false, false, false, false, false, false, false, false, false, false]"
      - "decl f119: <126>"
      - "  retn 0"
      - "decl f120: <127>"
      - "  retn [0, 0, 0, 0, 0, 0, 0, 0, 0, 0, 0, 0, 0, 0, 0, 0]"
      - "decl f121: <128>"
      - "  retn 0"
      - ""
    output:
      - input_file: input/index1_tuple.in
        output:
          registers:
            r0:
              type: "[(u32, u32); 3]"
              value: "[(1, 1), (0, 1), (3, 3)]"
      - input_file: input/index2_tuple.in
        output:
          registers:
            r0:
              type: "[(u32, u32); 3]"
              value: "[(1, 1), (2, 2), (0, 1)]"
<<<<<<< HEAD
    initial_ast: 9b212cce633868e2402117894ac37c7729f2f8ed44a90cd649d12d8244c5c1e8
    imports_resolved_ast: 6d9aa68c06da49f91ce84f1ef3da464af7b55f154159426b227223a07d2e3d8a
    canonicalized_ast: 6d9aa68c06da49f91ce84f1ef3da464af7b55f154159426b227223a07d2e3d8a
    type_inferenced_ast: c1aad3a6f1223d0002bc95768bb7470de06832a000b82c038a8df7079b6f8019
=======
    initial_ast: 06405789d9349fa2720e4e9be9de2b811e3f0e2f1bb729534c4ed88d771cb4fa
    imports_resolved_ast: 5aa13f959c80166d71266812df28a11f205e56ff0c28cdd334da48fdde60a9e7
    canonicalized_ast: 5aa13f959c80166d71266812df28a11f205e56ff0c28cdd334da48fdde60a9e7
    type_inferenced_ast: b27abd300e0a70438e27ddb9c455f740fa7617fa9f0727f522a45d0dbcc31bae
>>>>>>> 03f78d56
<|MERGE_RESOLUTION|>--- conflicted
+++ resolved
@@ -280,14 +280,7 @@
             r0:
               type: "[(u32, u32); 3]"
               value: "[(1, 1), (2, 2), (0, 1)]"
-<<<<<<< HEAD
-    initial_ast: 9b212cce633868e2402117894ac37c7729f2f8ed44a90cd649d12d8244c5c1e8
-    imports_resolved_ast: 6d9aa68c06da49f91ce84f1ef3da464af7b55f154159426b227223a07d2e3d8a
-    canonicalized_ast: 6d9aa68c06da49f91ce84f1ef3da464af7b55f154159426b227223a07d2e3d8a
-    type_inferenced_ast: c1aad3a6f1223d0002bc95768bb7470de06832a000b82c038a8df7079b6f8019
-=======
-    initial_ast: 06405789d9349fa2720e4e9be9de2b811e3f0e2f1bb729534c4ed88d771cb4fa
-    imports_resolved_ast: 5aa13f959c80166d71266812df28a11f205e56ff0c28cdd334da48fdde60a9e7
-    canonicalized_ast: 5aa13f959c80166d71266812df28a11f205e56ff0c28cdd334da48fdde60a9e7
-    type_inferenced_ast: b27abd300e0a70438e27ddb9c455f740fa7617fa9f0727f522a45d0dbcc31bae
->>>>>>> 03f78d56
+    initial_ast: b1ccd7999e7188e7db141a9f1c13ac95f93fa5079d4aaa240f012f78776d11f3
+    imports_resolved_ast: ea23323d0d98177be939bede4f43282abad05fda5171756b43f93564fae3cf0a
+    canonicalized_ast: ea23323d0d98177be939bede4f43282abad05fda5171756b43f93564fae3cf0a
+    type_inferenced_ast: b35dd74d7dd9987081faf6dd4b367c45d7e1594f338b3f7dd1608cda9da7edae