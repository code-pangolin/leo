--- conflicted
+++ resolved
@@ -270,14 +270,7 @@
             r0:
               type: bool
               value: "true"
-<<<<<<< HEAD
-    initial_ast: d89192fd1972e381844b13ab9bb7e1fce412a70d229a78d2cad23e1ad1314f47
-    imports_resolved_ast: ed1241a060719a5d799ae7b4beaf7a6d4a7eabf716cf8c365ef2a67c6da54628
-    canonicalized_ast: ed1241a060719a5d799ae7b4beaf7a6d4a7eabf716cf8c365ef2a67c6da54628
-    type_inferenced_ast: 203c7395fe48deb731422231a17879f05d2d02e0e2a32502231a97fff971f2ef
-=======
-    initial_ast: c68eb5bf7ed64e24b6cddb04094d4fc73ce49dce5a5024976f3af679d5e8923c
-    imports_resolved_ast: 1e6d8990416dfb0a2a34c11ff7d6b5d7498f94dfd7ec7ce8502e2bde7f1b8293
-    canonicalized_ast: 1e6d8990416dfb0a2a34c11ff7d6b5d7498f94dfd7ec7ce8502e2bde7f1b8293
-    type_inferenced_ast: 4fb3cf2c3687b2ec6d644396f9d6efcf77f00078ae8f5484adf607e091363cd3
->>>>>>> 03f78d56
+    initial_ast: 7e3932c3ca3f20706dedd96dd9a98522a88aba0389ee80de8cec8ba8bc3d9007
+    imports_resolved_ast: c7011067b46558882ebb57655eab6187561f7be350aedbe660df53138db83670
+    canonicalized_ast: c7011067b46558882ebb57655eab6187561f7be350aedbe660df53138db83670
+    type_inferenced_ast: a8d059527cd6306d5b40bf5848b047406d1b0a44f105dac0f867b2539e480089