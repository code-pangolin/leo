---
namespace: Compile
expectation: Pass
outputs:
  - output:
      - initial_input_ast: no input
<<<<<<< HEAD
    initial_ast: ed195facf91180b4f72a7c005aab4b66d00200b19987e01c2ef3de59b20b5e57
=======
    initial_ast: 4194fff93d803f439bc52a9403cff069af08fdb65a011a796752b5480636e1ed
>>>>>>> 977e3369
    symbol_table: d3bf69e78619e63bc1c56c1efe49712b226f5d477e1c42491d0b31e24d5a98a7<|MERGE_RESOLUTION|>--- conflicted
+++ resolved
@@ -4,9 +4,5 @@
 outputs:
   - output:
       - initial_input_ast: no input
-<<<<<<< HEAD
-    initial_ast: ed195facf91180b4f72a7c005aab4b66d00200b19987e01c2ef3de59b20b5e57
-=======
-    initial_ast: 4194fff93d803f439bc52a9403cff069af08fdb65a011a796752b5480636e1ed
->>>>>>> 977e3369
+    initial_ast: b5c2ab86061f7dcae809f6a707559c1738a0f0a2352270ca3ff91a3242d70af3
     symbol_table: d3bf69e78619e63bc1c56c1efe49712b226f5d477e1c42491d0b31e24d5a98a7