--- conflicted
+++ resolved
@@ -40,14 +40,7 @@
             r0:
               type: bool
               value: "true"
-<<<<<<< HEAD
-    initial_ast: 34dee4ef3b01872a3852318f0e2d049b64c252094c1afcae8d8dddbeb17bfc33
-    imports_resolved_ast: cf738e75bd0ff38ad4990b209ed2c88eb4aefddd8db250f56f06e64dccb453fd
-    canonicalized_ast: 437f686023695e01454c9448f5db02f9ec156a5e7b400c1932f95c0cc2cbcb62
-    type_inferenced_ast: 16741e3a2220ca9156d8bc8cb29926b7ae1f9b5f38ddc67600db31dcc70f4c4b
-=======
-    initial_ast: feb613e87fc57af20d1f190142c0e8a69172763b8cf59bde0182e0c336391ad2
-    imports_resolved_ast: 23897a4ad8dfc47e1ca465dcfe26b66a450d2c885463136c4ef38476c7e43cd2
-    canonicalized_ast: d42cf96da20debb01835b8b0866c65ebb069b3a5488d5e84854476523c54dad3
-    type_inferenced_ast: c8e85ac19397ef9193cba09df3b0146e9ac34b6fce5b2de6a91d7902bdeffda4
->>>>>>> 2a7298b8
+    initial_ast: 73a7d82edd7143a98e60e0660ff48005c228196a8158398199e42475014c8311
+    imports_resolved_ast: 2b44f0221c14c1d1d74683c80d359a85a43c58c738f36126c4f3af5d518b742c
+    canonicalized_ast: 95a41c49794380f3d65acca7ad9ace8e19112c7c86fcd44e0f1ce2439842be7d
+    type_inferenced_ast: e6b4ac915b93a37af323a82c72c288363661fa6b428d49cfc580f8dc417ec325