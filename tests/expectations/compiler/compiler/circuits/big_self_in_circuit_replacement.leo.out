--- conflicted
+++ resolved
@@ -16,12 +16,6 @@
             r0:
               type: bool
               value: "true"
-<<<<<<< HEAD
-    initial_ast: 9b1c67bf2331fe4da11b6b867d5c76fcf448619a6073e5d6db5afa27c89a4499
-    canonicalized_ast: 664905b95a1dcd37b30f5ccc2b752b676692fff3e66e48877c3009a1bcce5d8c
-    type_inferenced_ast: 05050c06a9a39f5966f635be432347abd80dfc98e6ac79ab44c6806c24563281
-=======
-    initial_ast: 776ea4bb946bb5d56430c22be58f3539dbecb25a11ec07e5e8bd3db49be7f937
-    canonicalized_ast: 6a95acbcb25193b7b9f9e7a2bbcaeafa83ec09163e097b12076ea512a9daaf14
-    type_inferenced_ast: d71ab34660bf998f236dfe59e55050f9f5fba8671bacbbdde04b4902927ec571
->>>>>>> 235daa9e
+    initial_ast: bc330763338677f23601b03f5665bd8f42f8143f59cc9b4803fb693b3cfa0311
+    canonicalized_ast: fbff610ef772ee7f997b4bc4cd7c2a3f2024d70af35b94a966ca6a0f19f15194
+    type_inferenced_ast: f6b0159f6bffeff8e3cde7f13c97ac5d537b40855271a4a13d07a84d24d78504