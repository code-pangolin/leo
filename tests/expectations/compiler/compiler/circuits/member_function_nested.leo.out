---
namespace: Compile
expectation: Pass
outputs:
  - circuit:
      num_public_variables: 0
      num_private_variables: 162
      num_constraints: 164
      at: 170ef8580b79b31e65b0e393b8228e55c2af9c427586497b0069b205b2261d98
      bt: f5ade4494153c3a8c9de6fe1d14b10de974a78c3047dda09e9439ebd21fa66c3
      ct: ee6cfb451ab8a5ccabf348cf8c5332d613aefe886db10a53afb3f93899200847
    ir:
      - "decl f0: <0>"
      - "  store &v1, ((v0), (), (), ())"
      - "  store &v3, (v2)"
      - "  call &v4, f1, v3, 1"
      - "  store &v5, v4"
      - "  add &v6, v2, 1"
      - "  eq &v7, v5, v6"
      - "  retn v7"
      - "decl f1: <8>"
      - "  tget &v10, v8, 0"
      - "  add &v11, v10, v9"
      - "  retn v11"
      - "decl f2: <12>"
      - "  call &v14, f1, v12, v13"
      - "  retn v14"
      - "decl f3: <15>"
      - "  retn [false, false, false, false, false, false, false, false, false, false, false, false, false, false, false, false, false, false, false, false, false, false, false, false, false, false, false, false, false, false, false, false, false, false, false, false, false, false, false, false, false, false, false, false, false, false, false, false, false, false, false, false, false, false, false, false, false, false, false, false, false, false, false, false, false, false, false, false, false, false, false, false, false, false, false, false, false, false, false, false, false, false, false, false, false, false, false, false, false, false, false, false, false, false, false, false, false, false, false, false, false, false, false, false, false, false, false, false, false, false, false, false, false, false, false, false, false, false, false, false, false, false, false, false, false, false, false, false, false, false, false, false, false, false, false, false, false, false, false, false, false, false, false, false, false, false, false, false, false, false, false, false, false, false, false, false, false, false, false, false, false, false, false, false, false, false, false, false, false, false, false, false, false, false, false, false, false, false, false, false, false, false, false, false, false, false, false, false, false, false, false, false, false, false, false, false, false, false, false, false, false, false, false, false, false, false, false, false, false, false, false, false, false, false, false, false, false, false, false, false, false, false, false, false, false, false, false, false, false, false, false, false, false, false, false, false, false, false, false, false, false, false, false, false, false, false, false, false, false, false, false, false, false, false, false, false]"
      - "decl f4: <16>"
      - "  retn aleo1qnr4dkkvkgfqph0vzc3y6z2eu975wnpz2925ntjccd5cfqxtyu8sta57j8"
      - "decl f5: <17>"
      - "  retn [0, 0, 0, 0, 0, 0, 0, 0, 0, 0, 0, 0, 0, 0, 0, 0, 0, 0, 0, 0, 0, 0, 0, 0, 0, 0, 0, 0, 0, 0, 0, 0]"
      - "decl f6: <18>"
      - "  retn aleo1qnr4dkkvkgfqph0vzc3y6z2eu975wnpz2925ntjccd5cfqxtyu8sta57j8"
      - "decl f7: <19>"
      - "  retn [false, false, false, false, false, false, false, false, false, false, false, false, false, false, false, false, false, false, false, false, false, false, false, false, false, false, false, false, false, false, false, false, false, false, false, false, false, false, false, false, false, false, false, false, false, false, false, false, false, false, false, false, false, false, false, false, false, false, false, false, false, false, false, false, false, false, false, false, false, false, false, false, false, false, false, false, false, false, false, false, false, false, false, false, false, false, false, false, false, false, false, false, false, false, false, false, false, false, false, false, false, false, false, false, false, false, false, false, false, false, false, false, false, false, false, false, false, false, false, false, false, false, false, false, false, false, false, false, false, false, false, false, false, false, false, false, false, false, false, false, false, false, false, false, false, false, false, false, false, false, false, false, false, false, false, false, false, false, false, false, false, false, false, false, false, false, false, false, false, false, false, false, false, false, false, false, false, false, false, false, false, false, false, false, false, false, false, false, false, false, false, false, false, false, false, false, false, false, false, false, false, false, false, false, false, false, false, false, false, false, false, false, false, false, false, false, false, false, false, false, false, false, false, false, false, false, false, false, false, false, false, false, false, false, false, false, false, false, false, false, false, false, false, false, false, false, false, false, false, false, false, false, false, false, false, false]"
      - "decl f8: <20>"
      - "  retn aleo1qnr4dkkvkgfqph0vzc3y6z2eu975wnpz2925ntjccd5cfqxtyu8sta57j8"
      - "decl f9: <21>"
      - "  retn [0, 0, 0, 0, 0, 0, 0, 0, 0, 0, 0, 0, 0, 0, 0, 0, 0, 0, 0, 0, 0, 0, 0, 0, 0, 0, 0, 0, 0, 0, 0, 0]"
      - "decl f10: <22>"
      - "  retn aleo1qnr4dkkvkgfqph0vzc3y6z2eu975wnpz2925ntjccd5cfqxtyu8sta57j8"
      - "decl f11: <23>"
      - "  retn 0"
      - "decl f12: <24>"
      - "  retn [false]"
      - "decl f13: <25>"
      - "  retn false"
      - "decl f14: <26>"
      - "  retn [0]"
      - "decl f15: <27>"
      - "  retn false"
      - "decl f16: <28>"
      - "  retn [false]"
      - "decl f17: <29>"
      - "  retn false"
      - "decl f18: <30>"
      - "  retn [0]"
      - "decl f19: <31>"
      - "  retn false"
      - "decl f20: <32>"
      - "  retn [false, false, false, false, false, false, false, false, false, false, false, false, false, false, false, false, false, false, false, false, false, false, false, false, false, false, false, false, false, false, false, false, false, false, false, false, false, false, false, false, false, false, false, false, false, false, false, false, false, false, false, false, false, false, false, false, false, false, false, false, false, false, false, false, false, false, false, false, false, false, false, false, false, false, false, false, false, false, false, false, false, false, false, false, false, false, false, false, false, false, false, false, false, false, false, false, false, false, false, false, false, false, false, false, false, false, false, false, false, false, false, false, false, false, false, false, false, false, false, false, false, false, false, false, false, false, false, false, false, false, false, false, false, false, false, false, false, false, false, false, false, false, false, false, false, false, false, false, false, false, false, false, false, false, false, false, false, false, false, false, false, false, false, false, false, false, false, false, false, false, false, false, false, false, false, false, false, false, false, false, false, false, false, false, false, false, false, false, false, false, false, false, false, false, false, false, false, false, false, false, false, false, false, false, false, false, false, false, false, false, false, false, false, false, false, false, false, false, false, false, false, false, false, false, false, false, false, false, false, false, false, false, false, false, false, false, false, false, false, false, false, false, false, false, false, false, false, false, false, false, false, false, false]"
      - "decl f21: <33>"
      - "  retn 'a'"
      - "decl f22: <34>"
      - "  retn [0, 0, 0, 0, 0, 0, 0, 0, 0, 0, 0, 0, 0, 0, 0, 0, 0, 0, 0, 0, 0, 0, 0, 0, 0, 0, 0, 0, 0, 0, 0, 0]"
      - "decl f23: <35>"
      - "  retn 'a'"
      - "decl f24: <36>"
      - "  retn [false, false, false, false, false, false, false, false, false, false, false, false, false, false, false, false, false, false, false, false, false, false, false, false, false, false, false, false, false, false, false, false, false, false, false, false, false, false, false, false, false, false, false, false, false, false, false, false, false, false, false, false, false, false, false, false, false, false, false, false, false, false, false, false, false, false, false, false, false, false, false, false, false, false, false, false, false, false, false, false, false, false, false, false, false, false, false, false, false, false, false, false, false, false, false, false, false, false, false, false, false, false, false, false, false, false, false, false, false, false, false, false, false, false, false, false, false, false, false, false, false, false, false, false, false, false, false, false, false, false, false, false, false, false, false, false, false, false, false, false, false, false, false, false, false, false, false, false, false, false, false, false, false, false, false, false, false, false, false, false, false, false, false, false, false, false, false, false, false, false, false, false, false, false, false, false, false, false, false, false, false, false, false, false, false, false, false, false, false, false, false, false, false, false, false, false, false, false, false, false, false, false, false, false, false, false, false, false, false, false, false, false, false, false, false, false, false, false, false, false, false, false, false, false, false, false, false, false, false, false, false, false, false, false, false, false, false, false, false, false, false, false, false, false, false, false, false, false, false, false, false, false, false]"
      - "decl f25: <37>"
      - "  retn 'a'"
      - "decl f26: <38>"
      - "  retn [0, 0, 0, 0, 0, 0, 0, 0, 0, 0, 0, 0, 0, 0, 0, 0, 0, 0, 0, 0, 0, 0, 0, 0, 0, 0, 0, 0, 0, 0, 0, 0]"
      - "decl f27: <39>"
      - "  retn 'a'"
      - "decl f28: <40>"
      - "  retn [false, false, false, false, false, false, false, false, false, false, false, false, false, false, false, false, false, false, false, false, false, false, false, false, false, false, false, false, false, false, false, false, false, false, false, false, false, false, false, false, false, false, false, false, false, false, false, false, false, false, false, false, false, false, false, false, false, false, false, false, false, false, false, false, false, false, false, false, false, false, false, false, false, false, false, false, false, false, false, false, false, false, false, false, false, false, false, false, false, false, false, false, false, false, false, false, false, false, false, false, false, false, false, false, false, false, false, false, false, false, false, false, false, false, false, false, false, false, false, false, false, false, false, false, false, false, false, false, false, false, false, false, false, false, false, false, false, false, false, false, false, false, false, false, false, false, false, false, false, false, false, false, false, false, false, false, false, false, false, false, false, false, false, false, false, false, false, false, false, false, false, false, false, false, false, false, false, false, false, false, false, false, false, false, false, false, false, false, false, false, false, false, false, false, false, false, false, false, false, false, false, false, false, false, false, false, false, false, false, false, false, false, false, false, false, false, false, false, false, false, false, false, false, false, false, false, false, false, false, false, false, false, false, false, false, false, false, false, false, false, false, false, false, false, false, false, false, false, false, false, false, false, false]"
      - "decl f29: <41>"
      - "  retn []"
      - "decl f30: <42>"
      - "  retn [0, 0, 0, 0, 0, 0, 0, 0, 0, 0, 0, 0, 0, 0, 0, 0, 0, 0, 0, 0, 0, 0, 0, 0, 0, 0, 0, 0, 0, 0, 0, 0]"
      - "decl f31: <43>"
      - "  retn []"
      - "decl f32: <44>"
      - "  retn [false, false, false, false, false, false, false, false, false, false, false, false, false, false, false, false, false, false, false, false, false, false, false, false, false, false, false, false, false, false, false, false, false, false, false, false, false, false, false, false, false, false, false, false, false, false, false, false, false, false, false, false, false, false, false, false, false, false, false, false, false, false, false, false, false, false, false, false, false, false, false, false, false, false, false, false, false, false, false, false, false, false, false, false, false, false, false, false, false, false, false, false, false, false, false, false, false, false, false, false, false, false, false, false, false, false, false, false, false, false, false, false, false, false, false, false, false, false, false, false, false, false, false, false, false, false, false, false, false, false, false, false, false, false, false, false, false, false, false, false, false, false, false, false, false, false, false, false, false, false, false, false, false, false, false, false, false, false, false, false, false, false, false, false, false, false, false, false, false, false, false, false, false, false, false, false, false, false, false, false, false, false, false, false, false, false, false, false, false, false, false, false, false, false, false, false, false, false, false, false, false, false, false, false, false, false, false, false, false, false, false, false, false, false, false, false, false, false, false, false, false, false, false, false, false, false, false, false, false, false, false, false, false, false, false, false, false, false, false, false, false, false, false, false, false, false, false, false, false, false, false, false, false]"
      - "decl f33: <45>"
      - "  retn []"
      - "decl f34: <46>"
      - "  retn [0, 0, 0, 0, 0, 0, 0, 0, 0, 0, 0, 0, 0, 0, 0, 0, 0, 0, 0, 0, 0, 0, 0, 0, 0, 0, 0, 0, 0, 0, 0, 0]"
      - "decl f35: <47>"
      - "  retn []"
      - "decl f36: <48>"
      - "  retn [false, false, false, false, false, false, false, false, false, false, false, false, false, false, false, false, false, false, false, false, false, false, false, false, false, false, false, false, false, false, false, false, false, false, false, false, false, false, false, false, false, false, false, false, false, false, false, false, false, false, false, false, false, false, false, false, false, false, false, false, false, false, false, false, false, false, false, false, false, false, false, false, false, false, false, false, false, false, false, false, false, false, false, false, false, false, false, false, false, false, false, false, false, false, false, false, false, false, false, false, false, false, false, false, false, false, false, false, false, false, false, false, false, false, false, false, false, false, false, false, false, false, false, false, false, false, false, false, false, false, false, false, false, false, false, false, false, false, false, false, false, false, false, false, false, false, false, false, false, false, false, false, false, false, false, false, false, false, false, false, false, false, false, false, false, false, false, false, false, false, false, false, false, false, false, false, false, false, false, false, false, false, false, false, false, false, false, false, false, false, false, false, false, false, false, false, false, false, false, false, false, false, false, false, false, false, false, false, false, false, false, false, false, false, false, false, false, false, false, false, false, false, false, false, false, false, false, false, false, false, false, false, false, false, false, false, false, false, false, false, false, false, false, false, false, false, false, false, false, false, false, false, false, false, false, false, false, false, false, false, false, false, false, false, false, false, false, false, false, false, false, false, false, false, false, false, false, false, false, false, false, false, false, false, false, false, false, false, false, false, false, false, false, false, false, false, false, false, false, false, false, false, false, false, false, false, false, false, false, false, false, false, false, false, false, false, false, false, false, false, false, false, false, false, false, false, false, false, false, false, false, false, false, false, false, false, false, false, false, false, false, false, false, false, false, false, false, false, false, false, false, false, false, false, false, false, false, false, false, false, false, false, false, false, false, false, false, false, false, false, false, false, false, false, false, false, false, false, false, false, false, false, false, false, false, false, false, false, false, false, false, false, false, false, false, false, false, false, false, false, false, false, false, false, false, false, false, false, false, false, false, false, false, false, false, false, false, false, false, false, false, false, false, false, false, false, false, false, false, false, false, false, false, false, false, false, false, false, false, false, false, false, false, false, false, false, false, false, false, false, false, false, false, false, false, false, false, false, false, false, false, false, false, false, false, false, false, false, false, false, false, false, false, false, false, false, false, false, false, false, false, false, false, false, false, false, false, false, false, false, false, false, false, false, false, false, false, false, false, false, false, false, false, false, false, false]"
      - "decl f37: <49>"
      - "  retn []group"
      - "decl f38: <50>"
      - "  retn [0, 0, 0, 0, 0, 0, 0, 0, 0, 0, 0, 0, 0, 0, 0, 0, 0, 0, 0, 0, 0, 0, 0, 0, 0, 0, 0, 0, 0, 0, 0, 0, 0, 0, 0, 0, 0, 0, 0, 0, 0, 0, 0, 0, 0, 0, 0, 0, 0, 0, 0, 0, 0, 0, 0, 0, 0, 0, 0, 0, 0, 0, 0, 0]"
      - "decl f39: <51>"
      - "  retn []group"
      - "decl f40: <52>"
      - "  retn [false, false, false, false, false, false, false, false, false, false, false, false, false, false, false, false, false, false, false, false, false, false, false, false, false, false, false, false, false, false, false, false, false, false, false, false, false, false, false, false, false, false, false, false, false, false, false, false, false, false, false, false, false, false, false, false, false, false, false, false, false, false, false, false, false, false, false, false, false, false, false, false, false, false, false, false, false, false, false, false, false, false, false, false, false, false, false, false, false, false, false, false, false, false, false, false, false, false, false, false, false, false, false, false, false, false, false, false, false, false, false, false, false, false, false, false, false, false, false, false, false, false, false, false, false, false, false, false, false, false, false, false, false, false, false, false, false, false, false, false, false, false, false, false, false, false, false, false, false, false, false, false, false, false, false, false, false, false, false, false, false, false, false, false, false, false, false, false, false, false, false, false, false, false, false, false, false, false, false, false, false, false, false, false, false, false, false, false, false, false, false, false, false, false, false, false, false, false, false, false, false, false, false, false, false, false, false, false, false, false, false, false, false, false, false, false, false, false, false, false, false, false, false, false, false, false, false, false, false, false, false, false, false, false, false, false, false, false, false, false, false, false, false, false, false, false, false, false, false, false, false, false, false, false, false, false, false, false, false, false, false, false, false, false, false, false, false, false, false, false, false, false, false, false, false, false, false, false, false, false, false, false, false, false, false, false, false, false, false, false, false, false, false, false, false, false, false, false, false, false, false, false, false, false, false, false, false, false, false, false, false, false, false, false, false, false, false, false, false, false, false, false, false, false, false, false, false, false, false, false, false, false, false, false, false, false, false, false, false, false, false, false, false, false, false, false, false, false, false, false, false, false, false, false, false, false, false, false, false, false, false, false, false, false, false, false, false, false, false, false, false, false, false, false, false, false, false, false, false, false, false, false, false, false, false, false, false, false, false, false, false, false, false, false, false, false, false, false, false, false, false, false, false, false, false, false, false, false, false, false, false, false, false, false, false, false, false, false, false, false, false, false, false, false, false, false, false, false, false, false, false, false, false, false, false, false, false, false, false, false, false, false, false, false, false, false, false, false, false, false, false, false, false, false, false, false, false, false, false, false, false, false, false, false, false, false, false, false, false, false, false, false, false, false, false, false, false, false, false, false, false, false, false, false, false, false, false, false, false, false, false, false, false, false, false, false, false, false, false, false, false, false, false, false, false, false]"
      - "decl f41: <53>"
      - "  retn []group"
      - "decl f42: <54>"
      - "  retn [0, 0, 0, 0, 0, 0, 0, 0, 0, 0, 0, 0, 0, 0, 0, 0, 0, 0, 0, 0, 0, 0, 0, 0, 0, 0, 0, 0, 0, 0, 0, 0, 0, 0, 0, 0, 0, 0, 0, 0, 0, 0, 0, 0, 0, 0, 0, 0, 0, 0, 0, 0, 0, 0, 0, 0, 0, 0, 0, 0, 0, 0, 0, 0]"
      - "decl f43: <55>"
      - "  retn []group"
      - "decl f44: <56>"
      - "  retn [false, false, false, false, false, false, false, false]"
      - "decl f45: <57>"
      - "  retn 0"
      - "decl f46: <58>"
      - "  retn [0]"
      - "decl f47: <59>"
      - "  retn 0"
      - "decl f48: <60>"
      - "  retn [false, false, false, false, false, false, false, false]"
      - "decl f49: <61>"
      - "  retn 0"
      - "decl f50: <62>"
      - "  retn [0]"
      - "decl f51: <63>"
      - "  retn 0"
      - "decl f52: <64>"
      - "  retn [false, false, false, false, false, false, false, false, false, false, false, false, false, false, false, false]"
      - "decl f53: <65>"
      - "  retn 0"
      - "decl f54: <66>"
      - "  retn [0, 0]"
      - "decl f55: <67>"
      - "  retn 0"
      - "decl f56: <68>"
      - "  retn [false, false, false, false, false, false, false, false, false, false, false, false, false, false, false, false]"
      - "decl f57: <69>"
      - "  retn 0"
      - "decl f58: <70>"
      - "  retn [0, 0]"
      - "decl f59: <71>"
      - "  retn 0"
      - "decl f60: <72>"
      - "  retn [false, false, false, false, false, false, false, false, false, false, false, false, false, false, false, false, false, false, false, false, false, false, false, false, false, false, false, false, false, false, false, false]"
      - "decl f61: <73>"
      - "  retn 0"
      - "decl f62: <74>"
      - "  retn [0, 0, 0, 0]"
      - "decl f63: <75>"
      - "  retn 0"
      - "decl f64: <76>"
      - "  retn [false, false, false, false, false, false, false, false, false, false, false, false, false, false, false, false, false, false, false, false, false, false, false, false, false, false, false, false, false, false, false, false]"
      - "decl f65: <77>"
      - "  retn 0"
      - "decl f66: <78>"
      - "  retn [0, 0, 0, 0]"
      - "decl f67: <79>"
      - "  retn 0"
      - "decl f68: <80>"
      - "  retn [false, false, false, false, false, false, false, false, false, false, false, false, false, false, false, false, false, false, false, false, false, false, false, false, false, false, false, false, false, false, false, false, false, false, false, false, false, false, false, false, false, false, false, false, false, false, false, false, false, false, false, false, false, false, false, false, false, false, false, false, false, false, false, false]"
      - "decl f69: <81>"
      - "  retn 0"
      - "decl f70: <82>"
      - "  retn [0, 0, 0, 0, 0, 0, 0, 0]"
      - "decl f71: <83>"
      - "  retn 0"
      - "decl f72: <84>"
      - "  retn [false, false, false, false, false, false, false, false, false, false, false, false, false, false, false, false, false, false, false, false, false, false, false, false, false, false, false, false, false, false, false, false, false, false, false, false, false, false, false, false, false, false, false, false, false, false, false, false, false, false, false, false, false, false, false, false, false, false, false, false, false, false, false, false]"
      - "decl f73: <85>"
      - "  retn 0"
      - "decl f74: <86>"
      - "  retn [0, 0, 0, 0, 0, 0, 0, 0]"
      - "decl f75: <87>"
      - "  retn 0"
      - "decl f76: <88>"
      - "  retn [false, false, false, false, false, false, false, false, false, false, false, false, false, false, false, false, false, false, false, false, false, false, false, false, false, false, false, false, false, false, false, false, false, false, false, false, false, false, false, false, false, false, false, false, false, false, false, false, false, false, false, false, false, false, false, false, false, false, false, false, false, false, false, false, false, false, false, false, false, false, false, false, false, false, false, false, false, false, false, false, false, false, false, false, false, false, false, false, false, false, false, false, false, false, false, false, false, false, false, false, false, false, false, false, false, false, false, false, false, false, false, false, false, false, false, false, false, false, false, false, false, false, false, false, false, false, false, false]"
      - "decl f77: <89>"
      - "  retn 0"
      - "decl f78: <90>"
      - "  retn [0, 0, 0, 0, 0, 0, 0, 0, 0, 0, 0, 0, 0, 0, 0, 0]"
      - "decl f79: <91>"
      - "  retn 0"
      - "decl f80: <92>"
      - "  retn [false, false, false, false, false, false, false, false, false, false, false, false, false, false, false, false, false, false, false, false, false, false, false, false, false, false, false, false, false, false, false, false, false, false, false, false, false, false, false, false, false, false, false, false, false, false, false, false, false, false, false, false, false, false, false, false, false, false, false, false, false, false, false, false, false, false, false, false, false, false, false, false, false, false, false, false, false, false, false, false, false, false, false, false, false, false, false, false, false, false, false, false, false, false, false, false, false, false, false, false, false, false, false, false, false, false, false, false, false, false, false, false, false, false, false, false, false, false, false, false, false, false, false, false, false, false, false, false]"
      - "decl f81: <93>"
      - "  retn 0"
      - "decl f82: <94>"
      - "  retn [0, 0, 0, 0, 0, 0, 0, 0, 0, 0, 0, 0, 0, 0, 0, 0]"
      - "decl f83: <95>"
      - "  retn 0"
      - "decl f84: <96>"
      - "  retn [false, false, false, false, false, false, false, false]"
      - "decl f85: <97>"
      - "  retn 0"
      - "decl f86: <98>"
      - "  retn [0]"
      - "decl f87: <99>"
      - "  retn 0"
      - "decl f88: <100>"
      - "  retn [false, false, false, false, false, false, false, false]"
      - "decl f89: <101>"
      - "  retn 0"
      - "decl f90: <102>"
      - "  retn [0]"
      - "decl f91: <103>"
      - "  retn 0"
      - "decl f92: <104>"
      - "  retn [false, false, false, false, false, false, false, false, false, false, false, false, false, false, false, false]"
      - "decl f93: <105>"
      - "  retn 0"
      - "decl f94: <106>"
      - "  retn [0, 0]"
      - "decl f95: <107>"
      - "  retn 0"
      - "decl f96: <108>"
      - "  retn [false, false, false, false, false, false, false, false, false, false, false, false, false, false, false, false]"
      - "decl f97: <109>"
      - "  retn 0"
      - "decl f98: <110>"
      - "  retn [0, 0]"
      - "decl f99: <111>"
      - "  retn 0"
      - "decl f100: <112>"
      - "  retn [false, false, false, false, false, false, false, false, false, false, false, false, false, false, false, false, false, false, false, false, false, false, false, false, false, false, false, false, false, false, false, false]"
      - "decl f101: <113>"
      - "  retn 0"
      - "decl f102: <114>"
      - "  retn [0, 0, 0, 0]"
      - "decl f103: <115>"
      - "  retn 0"
      - "decl f104: <116>"
      - "  retn [false, false, false, false, false, false, false, false, false, false, false, false, false, false, false, false, false, false, false, false, false, false, false, false, false, false, false, false, false, false, false, false]"
      - "decl f105: <117>"
      - "  retn 0"
      - "decl f106: <118>"
      - "  retn [0, 0, 0, 0]"
      - "decl f107: <119>"
      - "  retn 0"
      - "decl f108: <120>"
      - "  retn [false, false, false, false, false, false, false, false, false, false, false, false, false, false, false, false, false, false, false, false, false, false, false, false, false, false, false, false, false, false, false, false, false, false, false, false, false, false, false, false, false, false, false, false, false, false, false, false, false, false, false, false, false, false, false, false, false, false, false, false, false, false, false, false]"
      - "decl f109: <121>"
      - "  retn 0"
      - "decl f110: <122>"
      - "  retn [0, 0, 0, 0, 0, 0, 0, 0]"
      - "decl f111: <123>"
      - "  retn 0"
      - "decl f112: <124>"
      - "  retn [false, false, false, false, false, false, false, false, false, false, false, false, false, false, false, false, false, false, false, false, false, false, false, false, false, false, false, false, false, false, false, false, false, false, false, false, false, false, false, false, false, false, false, false, false, false, false, false, false, false, false, false, false, false, false, false, false, false, false, false, false, false, false, false]"
      - "decl f113: <125>"
      - "  retn 0"
      - "decl f114: <126>"
      - "  retn [0, 0, 0, 0, 0, 0, 0, 0]"
      - "decl f115: <127>"
      - "  retn 0"
      - "decl f116: <128>"
      - "  retn [false, false, false, false, false, false, false, false, false, false, false, false, false, false, false, false, false, false, false, false, false, false, false, false, false, false, false, false, false, false, false, false, false, false, false, false, false, false, false, false, false, false, false, false, false, false, false, false, false, false, false, false, false, false, false, false, false, false, false, false, false, false, false, false, false, false, false, false, false, false, false, false, false, false, false, false, false, false, false, false, false, false, false, false, false, false, false, false, false, false, false, false, false, false, false, false, false, false, false, false, false, false, false, false, false, false, false, false, false, false, false, false, false, false, false, false, false, false, false, false, false, false, false, false, false, false, false, false]"
      - "decl f117: <129>"
      - "  retn 0"
      - "decl f118: <130>"
      - "  retn [0, 0, 0, 0, 0, 0, 0, 0, 0, 0, 0, 0, 0, 0, 0, 0]"
      - "decl f119: <131>"
      - "  retn 0"
      - "decl f120: <132>"
      - "  retn [false, false, false, false, false, false, false, false, false, false, false, false, false, false, false, false, false, false, false, false, false, false, false, false, false, false, false, false, false, false, false, false, false, false, false, false, false, false, false, false, false, false, false, false, false, false, false, false, false, false, false, false, false, false, false, false, false, false, false, false, false, false, false, false, false, false, false, false, false, false, false, false, false, false, false, false, false, false, false, false, false, false, false, false, false, false, false, false, false, false, false, false, false, false, false, false, false, false, false, false, false, false, false, false, false, false, false, false, false, false, false, false, false, false, false, false, false, false, false, false, false, false, false, false, false, false, false, false]"
      - "decl f121: <133>"
      - "  retn 0"
      - "decl f122: <134>"
      - "  retn [0, 0, 0, 0, 0, 0, 0, 0, 0, 0, 0, 0, 0, 0, 0, 0]"
      - "decl f123: <135>"
      - "  retn 0"
      - ""
    output:
      - input_file: inline.in
        output:
          registers:
            r0:
              type: bool
              value: "true"
<<<<<<< HEAD
    initial_ast: c42d69a5177655375aaa73d2ed4e85cbaf7ccda6a3c280c2fd4b3f8de9a0887d
    imports_resolved_ast: 501d91391ac5c2102dffc5616dd80d8dd2c9070e8285de29bc62f1dd6649fb41
    canonicalized_ast: 501d91391ac5c2102dffc5616dd80d8dd2c9070e8285de29bc62f1dd6649fb41
    type_inferenced_ast: 09361452df7a9ea156d3bd905f52c0ab03aafc7f241b2d8b4743680f1ff33ab1
=======
    initial_ast: 97ca49e4cffc84faf965a2f6fab4ec9fdcdf28f0104c93e879078cf3111e402e
    imports_resolved_ast: f76c0650a66a536e5535a99aed3861ac185de5dd4df655bf19f85f59834bfbbe
    canonicalized_ast: f76c0650a66a536e5535a99aed3861ac185de5dd4df655bf19f85f59834bfbbe
    type_inferenced_ast: 96960723a393ad2c6280251419cedfb278d58248da39e79ddac328472059227a
>>>>>>> 03f78d56
<|MERGE_RESOLUTION|>--- conflicted
+++ resolved
@@ -275,14 +275,7 @@
             r0:
               type: bool
               value: "true"
-<<<<<<< HEAD
-    initial_ast: c42d69a5177655375aaa73d2ed4e85cbaf7ccda6a3c280c2fd4b3f8de9a0887d
-    imports_resolved_ast: 501d91391ac5c2102dffc5616dd80d8dd2c9070e8285de29bc62f1dd6649fb41
-    canonicalized_ast: 501d91391ac5c2102dffc5616dd80d8dd2c9070e8285de29bc62f1dd6649fb41
-    type_inferenced_ast: 09361452df7a9ea156d3bd905f52c0ab03aafc7f241b2d8b4743680f1ff33ab1
-=======
-    initial_ast: 97ca49e4cffc84faf965a2f6fab4ec9fdcdf28f0104c93e879078cf3111e402e
-    imports_resolved_ast: f76c0650a66a536e5535a99aed3861ac185de5dd4df655bf19f85f59834bfbbe
-    canonicalized_ast: f76c0650a66a536e5535a99aed3861ac185de5dd4df655bf19f85f59834bfbbe
-    type_inferenced_ast: 96960723a393ad2c6280251419cedfb278d58248da39e79ddac328472059227a
->>>>>>> 03f78d56
+    initial_ast: a4dc03feca58fb3bb2addb484c4bef778cd911488b98cd484a3c5e3d85c95681
+    imports_resolved_ast: 88e905cfb14f9f2df3a7be3f2e5704d1d883c7f486063bac6295a72711905c37
+    canonicalized_ast: 88e905cfb14f9f2df3a7be3f2e5704d1d883c7f486063bac6295a72711905c37
+    type_inferenced_ast: 43e2f0e2cfff65e45a505ccbd0df58726e6ca55c6f1bd3d59f3a69d4542eba16