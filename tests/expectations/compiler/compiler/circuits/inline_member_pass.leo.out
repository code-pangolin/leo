--- conflicted
+++ resolved
@@ -270,14 +270,7 @@
             r0:
               type: bool
               value: "true"
-<<<<<<< HEAD
-    initial_ast: 7245bb1ee68bc27a219cde2daa81ef12a859bb5c659268ad3f31b869f578387f
-    imports_resolved_ast: 8b0ce7f2066956b418ec8743d49bdbbd8ac8e85e5c4c24db94d7cd8675ee591b
-    canonicalized_ast: 426a3c70062a793de61544dd3c4ad6b90daa25ad9c7831e80af308b24686bab5
-    type_inferenced_ast: cf6a5be000461662ff183d59938fc24ccbd0be3c92372485cbb085971fdbae7a
-=======
-    initial_ast: 971c65c0f5d52970b3c9da18a39f1ba0e0606f0c5d043fec91ed493e5905b778
-    imports_resolved_ast: a4cdf0742d537dd5332362c34cb2c548b95abb69366677e6756b5b27c1b64795
-    canonicalized_ast: c43014b027350810cf44ab2a050403bea4ceb9061a2d39d5d90c20aa06a48485
-    type_inferenced_ast: 123313fca14db451e9257488cc2145eef3c56ead0e3a5a886f5957654592dfbf
->>>>>>> d621ee72
+    initial_ast: b14e1329a8956c65b8215c83c0ab0f3c5cfdfe81b5b009b2137a7789605fcf5a
+    imports_resolved_ast: 83a8c19fbf51967db05dd95fec41e21b869262cb27cef0b60d1b5974d32f2c21
+    canonicalized_ast: 145fb3585802c081c93357a920bab77a295ddeac832f530af9ab2b4369ff23bc
+    type_inferenced_ast: b19c5e3fcae3679ba53167178dd07fc626f01056438243e7452aac092100d8ab