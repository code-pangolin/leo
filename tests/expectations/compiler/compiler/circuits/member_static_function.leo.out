---
namespace: Compile
expectation: Pass
outputs:
  - circuit:
      num_public_variables: 0
      num_private_variables: 2
      num_constraints: 2
      at: 401937c524c61a28b4fab76d7a1f85bb628850012af62362a0922610372faf92
      bt: cdf9a9cee4f2edf55111a95ae60bde9801080f6bde638a5c79273a39a2f9f7f5
      ct: 643d5437104296e21d906ecb15b2c96ad278f20cfc4af53b12bb6069bd853726
    output:
      - input_file: input/dummy.in
        output:
          registers:
            r0:
              type: bool
              value: "true"
    initial_ast: b189110c65a9e36fc15447d8d5ae83fb5220e5ed174224065e14b693a3e2a09a
<<<<<<< HEAD
    imports_resolved_ast: c419f31b162e9067015fe5a5fd3dd401a878e3a9d36242da0492debeb940d632
    canonicalized_ast: c419f31b162e9067015fe5a5fd3dd401a878e3a9d36242da0492debeb940d632
    type_inferenced_ast: ea691bc2019375b5620f477bead0781ee14f9b543802a1da4110a4bbc1e0f6aa
=======
    ir: d146272378be74bec944d11bcd72b6b1cc5d3efd78d6082b223860538726b58d
    imports_resolved_ast: 8a32dd7cf3424e264bdc531eacec88211e57e098f142a26955ca5229c8dea676
    canonicalized_ast: 8a32dd7cf3424e264bdc531eacec88211e57e098f142a26955ca5229c8dea676
    type_inferenced_ast: 60563ca81e811715d35826850e847aa8e4caddbee785311e4e7061a9ac413b7d
>>>>>>> 3626fbdb
<|MERGE_RESOLUTION|>--- conflicted
+++ resolved
@@ -17,13 +17,7 @@
               type: bool
               value: "true"
     initial_ast: b189110c65a9e36fc15447d8d5ae83fb5220e5ed174224065e14b693a3e2a09a
-<<<<<<< HEAD
+    ir: d146272378be74bec944d11bcd72b6b1cc5d3efd78d6082b223860538726b58d
     imports_resolved_ast: c419f31b162e9067015fe5a5fd3dd401a878e3a9d36242da0492debeb940d632
     canonicalized_ast: c419f31b162e9067015fe5a5fd3dd401a878e3a9d36242da0492debeb940d632
-    type_inferenced_ast: ea691bc2019375b5620f477bead0781ee14f9b543802a1da4110a4bbc1e0f6aa
-=======
-    ir: d146272378be74bec944d11bcd72b6b1cc5d3efd78d6082b223860538726b58d
-    imports_resolved_ast: 8a32dd7cf3424e264bdc531eacec88211e57e098f142a26955ca5229c8dea676
-    canonicalized_ast: 8a32dd7cf3424e264bdc531eacec88211e57e098f142a26955ca5229c8dea676
-    type_inferenced_ast: 60563ca81e811715d35826850e847aa8e4caddbee785311e4e7061a9ac413b7d
->>>>>>> 3626fbdb
+    type_inferenced_ast: ea691bc2019375b5620f477bead0781ee14f9b543802a1da4110a4bbc1e0f6aa