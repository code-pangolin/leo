--- conflicted
+++ resolved
@@ -17,13 +17,7 @@
               type: bool
               value: "true"
     initial_ast: 8152a1d017f6f5957c814d87c70d16b36824e6224f4c31cbffcd23c68829d763
-<<<<<<< HEAD
+    ir: fbf85e741b3ae1f03a2c76a4083ef90a41069219e24a48c4f9fb4429bc058b88
     imports_resolved_ast: 576a0732233fcad6ecbfd58e3c61b3021b9751f68b9adc7ba8aea66c84e4deed
     canonicalized_ast: 0f54c35e9de8e76dde1aa28ac33c84e8b5a39971309cfd7a7692a20f1e261715
-    type_inferenced_ast: e685994bc2b526daf60cddc143329404c425fba81c5a1e6489f903c7f1611281
-=======
-    ir: fbf85e741b3ae1f03a2c76a4083ef90a41069219e24a48c4f9fb4429bc058b88
-    imports_resolved_ast: fa7ac76993f07487e51078c6a4a3b267b6de0917fe91c98c27e8f9db6a9055dd
-    canonicalized_ast: 17c30836283645f8b5c1b8fd3a99a8cc6a0b1cf220264a7c9a3f681d94d97673
-    type_inferenced_ast: 3784f8618b6efdc7ff21c376b7d7342a14d03cbebf99c2c0631ce6c264fa69e4
->>>>>>> 3626fbdb
+    type_inferenced_ast: e685994bc2b526daf60cddc143329404c425fba81c5a1e6489f903c7f1611281