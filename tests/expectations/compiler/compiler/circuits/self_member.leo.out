--- conflicted
+++ resolved
@@ -271,14 +271,7 @@
             r0:
               type: bool
               value: "true"
-<<<<<<< HEAD
-    initial_ast: d6563c79f9a94b0321ea7243fd7a02e3f488c1048d9282a91d7aa2fa9ea79854
-    imports_resolved_ast: 5600edcc0394fc8a1591295b5ff35a5e77d7d55fb9fd87cd55fa46aba99316aa
-    canonicalized_ast: 5600edcc0394fc8a1591295b5ff35a5e77d7d55fb9fd87cd55fa46aba99316aa
-    type_inferenced_ast: ae385f499c0e192def29400d8bf09486318576fa24f41fdfca5034519f658ebb
-=======
-    initial_ast: 13447720126cd7e29db7b0f7bb31dfcc1cbe72e3ba847d1cf30a9bcf8f4b930b
-    imports_resolved_ast: 58a089e86b064d3c8032a91ba33fde7f2dfb55438ea6b0a4def8e75fac951e8f
-    canonicalized_ast: 58a089e86b064d3c8032a91ba33fde7f2dfb55438ea6b0a4def8e75fac951e8f
-    type_inferenced_ast: 79dbec0af7e35abeb3ae8ca45af8da09720047856834ea53293680b428c26a38
->>>>>>> 03f78d56
+    initial_ast: 8d31dcd643b9049d60230258ef628181dd06947b3c93f4d9f3590935500f31ca
+    imports_resolved_ast: f33402802dd127e5f0c98e6bfffa2722330d834eec9bb6e988daeee800ffb340
+    canonicalized_ast: f33402802dd127e5f0c98e6bfffa2722330d834eec9bb6e988daeee800ffb340
+    type_inferenced_ast: 9a3c7ceb2792fcb766dcd4e574a81619577f33c21ce5e3756dfbde44463e48e3