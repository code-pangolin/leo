---
namespace: Compile
expectation: Pass
outputs:
  - circuit:
      num_public_variables: 0
      num_private_variables: 1
      num_constraints: 1
      at: 042610d0fd1fe6d6ac112138f8755752f44c7d2a00f1b5960574d6da5cda393f
      bt: e97756698880ab7555a959a5fb5c6b4e15bd64612aa677adbfe2d0bd91f0a83c
      ct: cf1cbb66a638b4860a516671fb74850e6ccf787fe6c4c8d29e9c04efe880bd05
    output:
      - input_file: input/dummy.in
        output:
          registers:
            r0:
              type: bool
              value: "true"
<<<<<<< HEAD
    initial_ast: b79a2575c7197fbf84fde3f76907b090df3276ee19226b8cf29e085e1bca293f
    canonicalized_ast: 679f991e238383bbdacab1c73c3fb74bb48cb4e28cb0a1056320f66d9f5bdef7
    type_inferenced_ast: bed66d5177af10f49f9606dbaf0d907cc2edf54d9ba8cbebb78ce6597a3d4ed5
=======
    initial_ast: d2d5680f0e011b93b2e55aebb62f51b4e78cf68289ffd84a80f852d2a82a6723
    canonicalized_ast: 57c2e52b3f73e7052fdc92d0c668b598b282321cd390ed836f20b92bc528b6e0
    type_inferenced_ast: 4f8c32d94398d49ffb9b1eab3639076e77d77159411c1891d814b4946751e554
>>>>>>> 235daa9e
<|MERGE_RESOLUTION|>--- conflicted
+++ resolved
@@ -16,12 +16,6 @@
             r0:
               type: bool
               value: "true"
-<<<<<<< HEAD
-    initial_ast: b79a2575c7197fbf84fde3f76907b090df3276ee19226b8cf29e085e1bca293f
-    canonicalized_ast: 679f991e238383bbdacab1c73c3fb74bb48cb4e28cb0a1056320f66d9f5bdef7
-    type_inferenced_ast: bed66d5177af10f49f9606dbaf0d907cc2edf54d9ba8cbebb78ce6597a3d4ed5
-=======
-    initial_ast: d2d5680f0e011b93b2e55aebb62f51b4e78cf68289ffd84a80f852d2a82a6723
-    canonicalized_ast: 57c2e52b3f73e7052fdc92d0c668b598b282321cd390ed836f20b92bc528b6e0
-    type_inferenced_ast: 4f8c32d94398d49ffb9b1eab3639076e77d77159411c1891d814b4946751e554
->>>>>>> 235daa9e
+    initial_ast: a9313db75382b5afb38e9453bdb0dd6c0aa7368cf11e208eb0ca8124ea615d8b
+    canonicalized_ast: 3d4bb330e687601978d3f68544582d93c3bace6c0d3e8808c409b8534c563403
+    type_inferenced_ast: 14b0aa9c6d83ca85c625cdc78e4cf96dcbe1672b98c379e8783744d59d699bb1