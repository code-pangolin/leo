---
namespace: Compile
expectation: Pass
outputs:
  - circuit:
      num_public_variables: 0
      num_private_variables: 2
      num_constraints: 2
      at: 401937c524c61a28b4fab76d7a1f85bb628850012af62362a0922610372faf92
      bt: cdf9a9cee4f2edf55111a95ae60bde9801080f6bde638a5c79273a39a2f9f7f5
      ct: 643d5437104296e21d906ecb15b2c96ad278f20cfc4af53b12bb6069bd853726
    ir:
      - "decl f0: <0>"
      - "  store &v1, ((v0), (), (), ())"
      - "  store &v3, [[[1, 1], [1, 1]], [[1, 1], [1, 1]]]"
      - "  store &v4, [[[1, 1], [1, 1]], [[1, 1], [1, 1]]]"
      - "  eq &v5, true, v2"
      - "  retn v5"
      - "decl f1: <6>"
      - "  retn [false, false, false, false, false, false, false, false, false, false, false, false, false, false, false, false, false, false, false, false, false, false, false, false, false, false, false, false, false, false, false, false, false, false, false, false, false, false, false, false, false, false, false, false, false, false, false, false, false, false, false, false, false, false, false, false, false, false, false, false, false, false, false, false, false, false, false, false, false, false, false, false, false, false, false, false, false, false, false, false, false, false, false, false, false, false, false, false, false, false, false, false, false, false, false, false, false, false, false, false, false, false, false, false, false, false, false, false, false, false, false, false, false, false, false, false, false, false, false, false, false, false, false, false, false, false, false, false, false, false, false, false, false, false, false, false, false, false, false, false, false, false, false, false, false, false, false, false, false, false, false, false, false, false, false, false, false, false, false, false, false, false, false, false, false, false, false, false, false, false, false, false, false, false, false, false, false, false, false, false, false, false, false, false, false, false, false, false, false, false, false, false, false, false, false, false, false, false, false, false, false, false, false, false, false, false, false, false, false, false, false, false, false, false, false, false, false, false, false, false, false, false, false, false, false, false, false, false, false, false, false, false, false, false, false, false, false, false, false, false, false, false, false, false, false, false, false, false, false, false, false, false, false, false, false, false]"
      - "decl f2: <7>"
      - "  retn aleo1qnr4dkkvkgfqph0vzc3y6z2eu975wnpz2925ntjccd5cfqxtyu8sta57j8"
      - "decl f3: <8>"
      - "  retn [0, 0, 0, 0, 0, 0, 0, 0, 0, 0, 0, 0, 0, 0, 0, 0, 0, 0, 0, 0, 0, 0, 0, 0, 0, 0, 0, 0, 0, 0, 0, 0]"
      - "decl f4: <9>"
      - "  retn aleo1qnr4dkkvkgfqph0vzc3y6z2eu975wnpz2925ntjccd5cfqxtyu8sta57j8"
      - "decl f5: <10>"
      - "  retn [false, false, false, false, false, false, false, false, false, false, false, false, false, false, false, false, false, false, false, false, false, false, false, false, false, false, false, false, false, false, false, false, false, false, false, false, false, false, false, false, false, false, false, false, false, false, false, false, false, false, false, false, false, false, false, false, false, false, false, false, false, false, false, false, false, false, false, false, false, false, false, false, false, false, false, false, false, false, false, false, false, false, false, false, false, false, false, false, false, false, false, false, false, false, false, false, false, false, false, false, false, false, false, false, false, false, false, false, false, false, false, false, false, false, false, false, false, false, false, false, false, false, false, false, false, false, false, false, false, false, false, false, false, false, false, false, false, false, false, false, false, false, false, false, false, false, false, false, false, false, false, false, false, false, false, false, false, false, false, false, false, false, false, false, false, false, false, false, false, false, false, false, false, false, false, false, false, false, false, false, false, false, false, false, false, false, false, false, false, false, false, false, false, false, false, false, false, false, false, false, false, false, false, false, false, false, false, false, false, false, false, false, false, false, false, false, false, false, false, false, false, false, false, false, false, false, false, false, false, false, false, false, false, false, false, false, false, false, false, false, false, false, false, false, false, false, false, false, false, false, false, false, false, false, false, false]"
      - "decl f6: <11>"
      - "  retn aleo1qnr4dkkvkgfqph0vzc3y6z2eu975wnpz2925ntjccd5cfqxtyu8sta57j8"
      - "decl f7: <12>"
      - "  retn [0, 0, 0, 0, 0, 0, 0, 0, 0, 0, 0, 0, 0, 0, 0, 0, 0, 0, 0, 0, 0, 0, 0, 0, 0, 0, 0, 0, 0, 0, 0, 0]"
      - "decl f8: <13>"
      - "  retn aleo1qnr4dkkvkgfqph0vzc3y6z2eu975wnpz2925ntjccd5cfqxtyu8sta57j8"
      - "decl f9: <14>"
      - "  retn [false]"
      - "decl f10: <15>"
      - "  retn false"
      - "decl f11: <16>"
      - "  retn [0]"
      - "decl f12: <17>"
      - "  retn false"
      - "decl f13: <18>"
      - "  retn [false]"
      - "decl f14: <19>"
      - "  retn false"
      - "decl f15: <20>"
      - "  retn [0]"
      - "decl f16: <21>"
      - "  retn false"
      - "decl f17: <22>"
      - "  retn [false, false, false, false, false, false, false, false, false, false, false, false, false, false, false, false, false, false, false, false, false, false, false, false, false, false, false, false, false, false, false, false, false, false, false, false, false, false, false, false, false, false, false, false, false, false, false, false, false, false, false, false, false, false, false, false, false, false, false, false, false, false, false, false, false, false, false, false, false, false, false, false, false, false, false, false, false, false, false, false, false, false, false, false, false, false, false, false, false, false, false, false, false, false, false, false, false, false, false, false, false, false, false, false, false, false, false, false, false, false, false, false, false, false, false, false, false, false, false, false, false, false, false, false, false, false, false, false, false, false, false, false, false, false, false, false, false, false, false, false, false, false, false, false, false, false, false, false, false, false, false, false, false, false, false, false, false, false, false, false, false, false, false, false, false, false, false, false, false, false, false, false, false, false, false, false, false, false, false, false, false, false, false, false, false, false, false, false, false, false, false, false, false, false, false, false, false, false, false, false, false, false, false, false, false, false, false, false, false, false, false, false, false, false, false, false, false, false, false, false, false, false, false, false, false, false, false, false, false, false, false, false, false, false, false, false, false, false, false, false, false, false, false, false, false, false, false, false, false, false, false, false, false]"
      - "decl f18: <23>"
      - "  retn 'a'"
      - "decl f19: <24>"
      - "  retn [0, 0, 0, 0, 0, 0, 0, 0, 0, 0, 0, 0, 0, 0, 0, 0, 0, 0, 0, 0, 0, 0, 0, 0, 0, 0, 0, 0, 0, 0, 0, 0]"
      - "decl f20: <25>"
      - "  retn 'a'"
      - "decl f21: <26>"
      - "  retn [false, false, false, false, false, false, false, false, false, false, false, false, false, false, false, false, false, false, false, false, false, false, false, false, false, false, false, false, false, false, false, false, false, false, false, false, false, false, false, false, false, false, false, false, false, false, false, false, false, false, false, false, false, false, false, false, false, false, false, false, false, false, false, false, false, false, false, false, false, false, false, false, false, false, false, false, false, false, false, false, false, false, false, false, false, false, false, false, false, false, false, false, false, false, false, false, false, false, false, false, false, false, false, false, false, false, false, false, false, false, false, false, false, false, false, false, false, false, false, false, false, false, false, false, false, false, false, false, false, false, false, false, false, false, false, false, false, false, false, false, false, false, false, false, false, false, false, false, false, false, false, false, false, false, false, false, false, false, false, false, false, false, false, false, false, false, false, false, false, false, false, false, false, false, false, false, false, false, false, false, false, false, false, false, false, false, false, false, false, false, false, false, false, false, false, false, false, false, false, false, false, false, false, false, false, false, false, false, false, false, false, false, false, false, false, false, false, false, false, false, false, false, false, false, false, false, false, false, false, false, false, false, false, false, false, false, false, false, false, false, false, false, false, false, false, false, false, false, false, false, false, false, false]"
      - "decl f22: <27>"
      - "  retn 'a'"
      - "decl f23: <28>"
      - "  retn [0, 0, 0, 0, 0, 0, 0, 0, 0, 0, 0, 0, 0, 0, 0, 0, 0, 0, 0, 0, 0, 0, 0, 0, 0, 0, 0, 0, 0, 0, 0, 0]"
      - "decl f24: <29>"
      - "  retn 'a'"
      - "decl f25: <30>"
      - "  retn [false, false, false, false, false, false, false, false, false, false, false, false, false, false, false, false, false, false, false, false, false, false, false, false, false, false, false, false, false, false, false, false, false, false, false, false, false, false, false, false, false, false, false, false, false, false, false, false, false, false, false, false, false, false, false, false, false, false, false, false, false, false, false, false, false, false, false, false, false, false, false, false, false, false, false, false, false, false, false, false, false, false, false, false, false, false, false, false, false, false, false, false, false, false, false, false, false, false, false, false, false, false, false, false, false, false, false, false, false, false, false, false, false, false, false, false, false, false, false, false, false, false, false, false, false, false, false, false, false, false, false, false, false, false, false, false, false, false, false, false, false, false, false, false, false, false, false, false, false, false, false, false, false, false, false, false, false, false, false, false, false, false, false, false, false, false, false, false, false, false, false, false, false, false, false, false, false, false, false, false, false, false, false, false, false, false, false, false, false, false, false, false, false, false, false, false, false, false, false, false, false, false, false, false, false, false, false, false, false, false, false, false, false, false, false, false, false, false, false, false, false, false, false, false, false, false, false, false, false, false, false, false, false, false, false, false, false, false, false, false, false, false, false, false, false, false, false, false, false, false, false, false, false]"
      - "decl f26: <31>"
      - "  retn []"
      - "decl f27: <32>"
      - "  retn [0, 0, 0, 0, 0, 0, 0, 0, 0, 0, 0, 0, 0, 0, 0, 0, 0, 0, 0, 0, 0, 0, 0, 0, 0, 0, 0, 0, 0, 0, 0, 0]"
      - "decl f28: <33>"
      - "  retn []"
      - "decl f29: <34>"
      - "  retn [false, false, false, false, false, false, false, false, false, false, false, false, false, false, false, false, false, false, false, false, false, false, false, false, false, false, false, false, false, false, false, false, false, false, false, false, false, false, false, false, false, false, false, false, false, false, false, false, false, false, false, false, false, false, false, false, false, false, false, false, false, false, false, false, false, false, false, false, false, false, false, false, false, false, false, false, false, false, false, false, false, false, false, false, false, false, false, false, false, false, false, false, false, false, false, false, false, false, false, false, false, false, false, false, false, false, false, false, false, false, false, false, false, false, false, false, false, false, false, false, false, false, false, false, false, false, false, false, false, false, false, false, false, false, false, false, false, false, false, false, false, false, false, false, false, false, false, false, false, false, false, false, false, false, false, false, false, false, false, false, false, false, false, false, false, false, false, false, false, false, false, false, false, false, false, false, false, false, false, false, false, false, false, false, false, false, false, false, false, false, false, false, false, false, false, false, false, false, false, false, false, false, false, false, false, false, false, false, false, false, false, false, false, false, false, false, false, false, false, false, false, false, false, false, false, false, false, false, false, false, false, false, false, false, false, false, false, false, false, false, false, false, false, false, false, false, false, false, false, false, false, false, false]"
      - "decl f30: <35>"
      - "  retn []"
      - "decl f31: <36>"
      - "  retn [0, 0, 0, 0, 0, 0, 0, 0, 0, 0, 0, 0, 0, 0, 0, 0, 0, 0, 0, 0, 0, 0, 0, 0, 0, 0, 0, 0, 0, 0, 0, 0]"
      - "decl f32: <37>"
      - "  retn []"
      - "decl f33: <38>"
      - "  retn [false, false, false, false, false, false, false, false, false, false, false, false, false, false, false, false, false, false, false, false, false, false, false, false, false, false, false, false, false, false, false, false, false, false, false, false, false, false, false, false, false, false, false, false, false, false, false, false, false, false, false, false, false, false, false, false, false, false, false, false, false, false, false, false, false, false, false, false, false, false, false, false, false, false, false, false, false, false, false, false, false, false, false, false, false, false, false, false, false, false, false, false, false, false, false, false, false, false, false, false, false, false, false, false, false, false, false, false, false, false, false, false, false, false, false, false, false, false, false, false, false, false, false, false, false, false, false, false, false, false, false, false, false, false, false, false, false, false, false, false, false, false, false, false, false, false, false, false, false, false, false, false, false, false, false, false, false, false, false, false, false, false, false, false, false, false, false, false, false, false, false, false, false, false, false, false, false, false, false, false, false, false, false, false, false, false, false, false, false, false, false, false, false, false, false, false, false, false, false, false, false, false, false, false, false, false, false, false, false, false, false, false, false, false, false, false, false, false, false, false, false, false, false, false, false, false, false, false, false, false, false, false, false, false, false, false, false, false, false, false, false, false, false, false, false, false, false, false, false, false, false, false, false, false, false, false, false, false, false, false, false, false, false, false, false, false, false, false, false, false, false, false, false, false, false, false, false, false, false, false, false, false, false, false, false, false, false, false, false, false, false, false, false, false, false, false, false, false, false, false, false, false, false, false, false, false, false, false, false, false, false, false, false, false, false, false, false, false, false, false, false, false, false, false, false, false, false, false, false, false, false, false, false, false, false, false, false, false, false, false, false, false, false, false, false, false, false, false, false, false, false, false, false, false, false, false, false, false, false, false, false, false, false, false, false, false, false, false, false, false, false, false, false, false, false, false, false, false, false, false, false, false, false, false, false, false, false, false, false, false, false, false, false, false, false, false, false, false, false, false, false, false, false, false, false, false, false, false, false, false, false, false, false, false, false, false, false, false, false, false, false, false, false, false, false, false, false, false, false, false, false, false, false, false, false, false, false, false, false, false, false, false, false, false, false, false, false, false, false, false, false, false, false, false, false, false, false, false, false, false, false, false, false, false, false, false, false, false, false, false, false, false, false, false, false, false, false, false, false, false, false, false, false, false, false, false, false, false, false, false, false, false, false, false, false, false, false, false, false, false, false, false, false, false, false, false]"
      - "decl f34: <39>"
      - "  retn []group"
      - "decl f35: <40>"
      - "  retn [0, 0, 0, 0, 0, 0, 0, 0, 0, 0, 0, 0, 0, 0, 0, 0, 0, 0, 0, 0, 0, 0, 0, 0, 0, 0, 0, 0, 0, 0, 0, 0, 0, 0, 0, 0, 0, 0, 0, 0, 0, 0, 0, 0, 0, 0, 0, 0, 0, 0, 0, 0, 0, 0, 0, 0, 0, 0, 0, 0, 0, 0, 0, 0]"
      - "decl f36: <41>"
      - "  retn []group"
      - "decl f37: <42>"
      - "  retn [false, false, false, false, false, false, false, false, false, false, false, false, false, false, false, false, false, false, false, false, false, false, false, false, false, false, false, false, false, false, false, false, false, false, false, false, false, false, false, false, false, false, false, false, false, false, false, false, false, false, false, false, false, false, false, false, false, false, false, false, false, false, false, false, false, false, false, false, false, false, false, false, false, false, false, false, false, false, false, false, false, false, false, false, false, false, false, false, false, false, false, false, false, false, false, false, false, false, false, false, false, false, false, false, false, false, false, false, false, false, false, false, false, false, false, false, false, false, false, false, false, false, false, false, false, false, false, false, false, false, false, false, false, false, false, false, false, false, false, false, false, false, false, false, false, false, false, false, false, false, false, false, false, false, false, false, false, false, false, false, false, false, false, false, false, false, false, false, false, false, false, false, false, false, false, false, false, false, false, false, false, false, false, false, false, false, false, false, false, false, false, false, false, false, false, false, false, false, false, false, false, false, false, false, false, false, false, false, false, false, false, false, false, false, false, false, false, false, false, false, false, false, false, false, false, false, false, false, false, false, false, false, false, false, false, false, false, false, false, false, false, false, false, false, false, false, false, false, false, false, false, false, false, false, false, false, false, false, false, false, false, false, false, false, false, false, false, false, false, false, false, false, false, false, false, false, false, false, false, false, false, false, false, false, false, false, false, false, false, false, false, false, false, false, false, false, false, false, false, false, false, false, false, false, false, false, false, false, false, false, false, false, false, false, false, false, false, false, false, false, false, false, false, false, false, false, false, false, false, false, false, false, false, false, false, false, false, false, false, false, false, false, false, false, false, false, false, false, false, false, false, false, false, false, false, false, false, false, false, false, false, false, false, false, false, false, false, false, false, false, false, false, false, false, false, false, false, false, false, false, false, false, false, false, false, false, false, false, false, false, false, false, false, false, false, false, false, false, false, false, false, false, false, false, false, false, false, false, false, false, false, false, false, false, false, false, false, false, false, false, false, false, false, false, false, false, false, false, false, false, false, false, false, false, false, false, false, false, false, false, false, false, false, false, false, false, false, false, false, false, false, false, false, false, false, false, false, false, false, false, false, false, false, false, false, false, false, false, false, false, false, false, false, false, false, false, false, false, false, false, false, false, false, false, false, false, false, false, false, false, false, false, false, false, false, false, false, false, false, false, false, false, false, false, false, false]"
      - "decl f38: <43>"
      - "  retn []group"
      - "decl f39: <44>"
      - "  retn [0, 0, 0, 0, 0, 0, 0, 0, 0, 0, 0, 0, 0, 0, 0, 0, 0, 0, 0, 0, 0, 0, 0, 0, 0, 0, 0, 0, 0, 0, 0, 0, 0, 0, 0, 0, 0, 0, 0, 0, 0, 0, 0, 0, 0, 0, 0, 0, 0, 0, 0, 0, 0, 0, 0, 0, 0, 0, 0, 0, 0, 0, 0, 0]"
      - "decl f40: <45>"
      - "  retn []group"
      - "decl f41: <46>"
      - "  retn [false, false, false, false, false, false, false, false]"
      - "decl f42: <47>"
      - "  retn 0"
      - "decl f43: <48>"
      - "  retn [0]"
      - "decl f44: <49>"
      - "  retn 0"
      - "decl f45: <50>"
      - "  retn [false, false, false, false, false, false, false, false]"
      - "decl f46: <51>"
      - "  retn 0"
      - "decl f47: <52>"
      - "  retn [0]"
      - "decl f48: <53>"
      - "  retn 0"
      - "decl f49: <54>"
      - "  retn [false, false, false, false, false, false, false, false, false, false, false, false, false, false, false, false]"
      - "decl f50: <55>"
      - "  retn 0"
      - "decl f51: <56>"
      - "  retn [0, 0]"
      - "decl f52: <57>"
      - "  retn 0"
      - "decl f53: <58>"
      - "  retn [false, false, false, false, false, false, false, false, false, false, false, false, false, false, false, false]"
      - "decl f54: <59>"
      - "  retn 0"
      - "decl f55: <60>"
      - "  retn [0, 0]"
      - "decl f56: <61>"
      - "  retn 0"
      - "decl f57: <62>"
      - "  retn [false, false, false, false, false, false, false, false, false, false, false, false, false, false, false, false, false, false, false, false, false, false, false, false, false, false, false, false, false, false, false, false]"
      - "decl f58: <63>"
      - "  retn 0"
      - "decl f59: <64>"
      - "  retn [0, 0, 0, 0]"
      - "decl f60: <65>"
      - "  retn 0"
      - "decl f61: <66>"
      - "  retn [false, false, false, false, false, false, false, false, false, false, false, false, false, false, false, false, false, false, false, false, false, false, false, false, false, false, false, false, false, false, false, false]"
      - "decl f62: <67>"
      - "  retn 0"
      - "decl f63: <68>"
      - "  retn [0, 0, 0, 0]"
      - "decl f64: <69>"
      - "  retn 0"
      - "decl f65: <70>"
      - "  retn [false, false, false, false, false, false, false, false, false, false, false, false, false, false, false, false, false, false, false, false, false, false, false, false, false, false, false, false, false, false, false, false, false, false, false, false, false, false, false, false, false, false, false, false, false, false, false, false, false, false, false, false, false, false, false, false, false, false, false, false, false, false, false, false]"
      - "decl f66: <71>"
      - "  retn 0"
      - "decl f67: <72>"
      - "  retn [0, 0, 0, 0, 0, 0, 0, 0]"
      - "decl f68: <73>"
      - "  retn 0"
      - "decl f69: <74>"
      - "  retn [false, false, false, false, false, false, false, false, false, false, false, false, false, false, false, false, false, false, false, false, false, false, false, false, false, false, false, false, false, false, false, false, false, false, false, false, false, false, false, false, false, false, false, false, false, false, false, false, false, false, false, false, false, false, false, false, false, false, false, false, false, false, false, false]"
      - "decl f70: <75>"
      - "  retn 0"
      - "decl f71: <76>"
      - "  retn [0, 0, 0, 0, 0, 0, 0, 0]"
      - "decl f72: <77>"
      - "  retn 0"
      - "decl f73: <78>"
      - "  retn [false, false, false, false, false, false, false, false, false, false, false, false, false, false, false, false, false, false, false, false, false, false, false, false, false, false, false, false, false, false, false, false, false, false, false, false, false, false, false, false, false, false, false, false, false, false, false, false, false, false, false, false, false, false, false, false, false, false, false, false, false, false, false, false, false, false, false, false, false, false, false, false, false, false, false, false, false, false, false, false, false, false, false, false, false, false, false, false, false, false, false, false, false, false, false, false, false, false, false, false, false, false, false, false, false, false, false, false, false, false, false, false, false, false, false, false, false, false, false, false, false, false, false, false, false, false, false, false]"
      - "decl f74: <79>"
      - "  retn 0"
      - "decl f75: <80>"
      - "  retn [0, 0, 0, 0, 0, 0, 0, 0, 0, 0, 0, 0, 0, 0, 0, 0]"
      - "decl f76: <81>"
      - "  retn 0"
      - "decl f77: <82>"
      - "  retn [false, false, false, false, false, false, false, false, false, false, false, false, false, false, false, false, false, false, false, false, false, false, false, false, false, false, false, false, false, false, false, false, false, false, false, false, false, false, false, false, false, false, false, false, false, false, false, false, false, false, false, false, false, false, false, false, false, false, false, false, false, false, false, false, false, false, false, false, false, false, false, false, false, false, false, false, false, false, false, false, false, false, false, false, false, false, false, false, false, false, false, false, false, false, false, false, false, false, false, false, false, false, false, false, false, false, false, false, false, false, false, false, false, false, false, false, false, false, false, false, false, false, false, false, false, false, false, false]"
      - "decl f78: <83>"
      - "  retn 0"
      - "decl f79: <84>"
      - "  retn [0, 0, 0, 0, 0, 0, 0, 0, 0, 0, 0, 0, 0, 0, 0, 0]"
      - "decl f80: <85>"
      - "  retn 0"
      - "decl f81: <86>"
      - "  retn [false, false, false, false, false, false, false, false]"
      - "decl f82: <87>"
      - "  retn 0"
      - "decl f83: <88>"
      - "  retn [0]"
      - "decl f84: <89>"
      - "  retn 0"
      - "decl f85: <90>"
      - "  retn [false, false, false, false, false, false, false, false]"
      - "decl f86: <91>"
      - "  retn 0"
      - "decl f87: <92>"
      - "  retn [0]"
      - "decl f88: <93>"
      - "  retn 0"
      - "decl f89: <94>"
      - "  retn [false, false, false, false, false, false, false, false, false, false, false, false, false, false, false, false]"
      - "decl f90: <95>"
      - "  retn 0"
      - "decl f91: <96>"
      - "  retn [0, 0]"
      - "decl f92: <97>"
      - "  retn 0"
      - "decl f93: <98>"
      - "  retn [false, false, false, false, false, false, false, false, false, false, false, false, false, false, false, false]"
      - "decl f94: <99>"
      - "  retn 0"
      - "decl f95: <100>"
      - "  retn [0, 0]"
      - "decl f96: <101>"
      - "  retn 0"
      - "decl f97: <102>"
      - "  retn [false, false, false, false, false, false, false, false, false, false, false, false, false, false, false, false, false, false, false, false, false, false, false, false, false, false, false, false, false, false, false, false]"
      - "decl f98: <103>"
      - "  retn 0"
      - "decl f99: <104>"
      - "  retn [0, 0, 0, 0]"
      - "decl f100: <105>"
      - "  retn 0"
      - "decl f101: <106>"
      - "  retn [false, false, false, false, false, false, false, false, false, false, false, false, false, false, false, false, false, false, false, false, false, false, false, false, false, false, false, false, false, false, false, false]"
      - "decl f102: <107>"
      - "  retn 0"
      - "decl f103: <108>"
      - "  retn [0, 0, 0, 0]"
      - "decl f104: <109>"
      - "  retn 0"
      - "decl f105: <110>"
      - "  retn [false, false, false, false, false, false, false, false, false, false, false, false, false, false, false, false, false, false, false, false, false, false, false, false, false, false, false, false, false, false, false, false, false, false, false, false, false, false, false, false, false, false, false, false, false, false, false, false, false, false, false, false, false, false, false, false, false, false, false, false, false, false, false, false]"
      - "decl f106: <111>"
      - "  retn 0"
      - "decl f107: <112>"
      - "  retn [0, 0, 0, 0, 0, 0, 0, 0]"
      - "decl f108: <113>"
      - "  retn 0"
      - "decl f109: <114>"
      - "  retn [false, false, false, false, false, false, false, false, false, false, false, false, false, false, false, false, false, false, false, false, false, false, false, false, false, false, false, false, false, false, false, false, false, false, false, false, false, false, false, false, false, false, false, false, false, false, false, false, false, false, false, false, false, false, false, false, false, false, false, false, false, false, false, false]"
      - "decl f110: <115>"
      - "  retn 0"
      - "decl f111: <116>"
      - "  retn [0, 0, 0, 0, 0, 0, 0, 0]"
      - "decl f112: <117>"
      - "  retn 0"
      - "decl f113: <118>"
      - "  retn [false, false, false, false, false, false, false, false, false, false, false, false, false, false, false, false, false, false, false, false, false, false, false, false, false, false, false, false, false, false, false, false, false, false, false, false, false, false, false, false, false, false, false, false, false, false, false, false, false, false, false, false, false, false, false, false, false, false, false, false, false, false, false, false, false, false, false, false, false, false, false, false, false, false, false, false, false, false, false, false, false, false, false, false, false, false, false, false, false, false, false, false, false, false, false, false, false, false, false, false, false, false, false, false, false, false, false, false, false, false, false, false, false, false, false, false, false, false, false, false, false, false, false, false, false, false, false, false]"
      - "decl f114: <119>"
      - "  retn 0"
      - "decl f115: <120>"
      - "  retn [0, 0, 0, 0, 0, 0, 0, 0, 0, 0, 0, 0, 0, 0, 0, 0]"
      - "decl f116: <121>"
      - "  retn 0"
      - "decl f117: <122>"
      - "  retn [false, false, false, false, false, false, false, false, false, false, false, false, false, false, false, false, false, false, false, false, false, false, false, false, false, false, false, false, false, false, false, false, false, false, false, false, false, false, false, false, false, false, false, false, false, false, false, false, false, false, false, false, false, false, false, false, false, false, false, false, false, false, false, false, false, false, false, false, false, false, false, false, false, false, false, false, false, false, false, false, false, false, false, false, false, false, false, false, false, false, false, false, false, false, false, false, false, false, false, false, false, false, false, false, false, false, false, false, false, false, false, false, false, false, false, false, false, false, false, false, false, false, false, false, false, false, false, false]"
      - "decl f118: <123>"
      - "  retn 0"
      - "decl f119: <124>"
      - "  retn [0, 0, 0, 0, 0, 0, 0, 0, 0, 0, 0, 0, 0, 0, 0, 0]"
      - "decl f120: <125>"
      - "  retn 0"
      - ""
    output:
      - input_file: input/dummy.in
        output:
          registers:
            r0:
              type: bool
              value: "true"
<<<<<<< HEAD
    initial_ast: 3d4b4d9b4422d234359b3cf8c3798046c5523e1439b5d7603ae461fb2757bbff
    imports_resolved_ast: 8bd2f8119b3e11eb99a2d2affdcf4b3c9564a4f240c76a6f51a502a322e76b32
    canonicalized_ast: e462d10b468c1d5f145060a7469ad40927c8fd04f8dcd82c8d143d36f35f8ed1
    type_inferenced_ast: 440d0191698431f47e0f1bed10c221bc54765c810bd05ae214bbddf8deb9e1fd
=======
    initial_ast: 0628cacea9a3edfd4b29bcb083a010bf482e206f4c50d165ea37df1b59c007eb
    imports_resolved_ast: 7aaaa2056e9938e0712cfacf5bf1aa29af676e3044dacc479c326d2122ecb8d8
    canonicalized_ast: 990f9e8737940050b2597d29d3b7ea49a3726b5f175aa6c6b27578939d8e1522
    type_inferenced_ast: b389e2966b169bca9519b7a8f05e4b207de9eab1f839a926b1c23487f4cbe1ae
>>>>>>> d621ee72
<|MERGE_RESOLUTION|>--- conflicted
+++ resolved
@@ -264,14 +264,7 @@
             r0:
               type: bool
               value: "true"
-<<<<<<< HEAD
-    initial_ast: 3d4b4d9b4422d234359b3cf8c3798046c5523e1439b5d7603ae461fb2757bbff
-    imports_resolved_ast: 8bd2f8119b3e11eb99a2d2affdcf4b3c9564a4f240c76a6f51a502a322e76b32
-    canonicalized_ast: e462d10b468c1d5f145060a7469ad40927c8fd04f8dcd82c8d143d36f35f8ed1
-    type_inferenced_ast: 440d0191698431f47e0f1bed10c221bc54765c810bd05ae214bbddf8deb9e1fd
-=======
-    initial_ast: 0628cacea9a3edfd4b29bcb083a010bf482e206f4c50d165ea37df1b59c007eb
-    imports_resolved_ast: 7aaaa2056e9938e0712cfacf5bf1aa29af676e3044dacc479c326d2122ecb8d8
-    canonicalized_ast: 990f9e8737940050b2597d29d3b7ea49a3726b5f175aa6c6b27578939d8e1522
-    type_inferenced_ast: b389e2966b169bca9519b7a8f05e4b207de9eab1f839a926b1c23487f4cbe1ae
->>>>>>> d621ee72
+    initial_ast: 95f1134f48c239e16d0480292dea6ad8d2e18009fb8b2573299ffa0cea4f5493
+    imports_resolved_ast: 1d0654e1323db7480bc627e8f26347699376f68c46c65ea5027aeb5d2eca52d2
+    canonicalized_ast: 6262485083f50a622caf6280fa52896a009b4c97e3e1a42784c94206986ceee3
+    type_inferenced_ast: 9af3bfe3e1fdd7a23e95f935f749b6236b4aab6d0a0f1e8953231dfadce5ab83