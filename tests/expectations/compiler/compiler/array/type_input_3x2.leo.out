--- conflicted
+++ resolved
@@ -4,18 +4,11 @@
 outputs:
   - circuit:
       num_public_variables: 0
-      num_private_variables: 96
-      num_constraints: 96
-      at: cdfd9d834430c71e1bac69e14f992e28f9362a2aae21bb6d03c702386099e275
-      bt: 57bf1f9bb5e733d04a0ccb226f8d487de61ac4f08a997405976cf8854e105e7f
-      ct: 0eb0af4085182af2cc7bd348dfa8c10c104c96fdc515cb6f8d88f9f836a94826
-    ir:
-      - "decl f0: <0>"
-      - "  store &v1, ((v0), (), (), ())"
-      - "  store &v3, [[0, 0], [0, 0], [0, 0]]"
-      - "  eq &v4, v2, [[0, 0], [0, 0], [0, 0]]"
-      - "  retn v4"
-      - ""
+      num_private_variables: 95
+      num_constraints: 95
+      at: 5884e806c47756fa1d12f47e5cc5249843d8de4e2fafcb373c5a0d67dfe22d69
+      bt: 983c734b40e342144d6b4d52e315da9ff9f97580f019f606403924bb977a5be7
+      ct: 49f0db71bd29b80dbe5f2f96573a5959b1df339c92350e16f111bade214037aa
     output:
       - input_file: input/input_tuple_3x2.in
         output:
@@ -23,14 +16,7 @@
             x:
               type: bool
               value: "true"
-<<<<<<< HEAD
-    initial_ast: 6710b414417441dd58978bf013b765a5f8964063094988f0093d75ad6b21a429
-    imports_resolved_ast: 6710b414417441dd58978bf013b765a5f8964063094988f0093d75ad6b21a429
-    canonicalized_ast: 6710b414417441dd58978bf013b765a5f8964063094988f0093d75ad6b21a429
-    type_inferenced_ast: 19cee779ed43c96561d413bc1aee2a80f7f8e90070f84db1b1f175e63ca6bdcf
-=======
     initial_ast: 9f2080fab6a85294afa2423cd79482fb3d944c4afab7363e66a4086a120ad34d
     imports_resolved_ast: 266d7ddeb032f20a481e8477ee3ef1c15a33cb2e0fc6f1edd88505a92b6f98c5
     canonicalized_ast: 266d7ddeb032f20a481e8477ee3ef1c15a33cb2e0fc6f1edd88505a92b6f98c5
-    type_inferenced_ast: 76a31fb9c0d35124f8af084baf96d54d1578a3234e3672c7003043412b915549
->>>>>>> 0e96bf8d
+    type_inferenced_ast: 76a31fb9c0d35124f8af084baf96d54d1578a3234e3672c7003043412b915549